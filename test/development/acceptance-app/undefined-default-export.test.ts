--- conflicted
+++ resolved
@@ -20,12 +20,8 @@
 
     await expect(browser).toDisplayRedbox(`
      {
-<<<<<<< HEAD
        "count": 1,
-       "description": "Ecmascript file had an error",
-=======
        "description": "Error: The default export is not a React Component in "/specific-path/server/page"",
->>>>>>> 1f93d497
        "environmentLabel": null,
        "label": "Build Error",
        "source": "./app/(group)/specific-path/server/page.js
@@ -53,12 +49,8 @@
 
     await expect(browser).toDisplayRedbox(`
      {
-<<<<<<< HEAD
        "count": 1,
-       "description": "Ecmascript file had an error",
-=======
        "description": "Error: The default export is not a React Component in "/specific-path/server/layout"",
->>>>>>> 1f93d497
        "environmentLabel": null,
        "label": "Build Error",
        "source": "./app/(group)/specific-path/server/layout.js
@@ -135,12 +127,8 @@
 
     await expect(browser).toDisplayRedbox(`
      {
-<<<<<<< HEAD
        "count": 1,
-       "description": "Ecmascript file had an error",
-=======
        "description": "Error: The default export is not a React Component in "/page"",
->>>>>>> 1f93d497
        "environmentLabel": null,
        "label": "Build Error",
        "source": "./app/page.js
@@ -167,12 +155,8 @@
 
     await expect(browser).toDisplayRedbox(`
      {
-<<<<<<< HEAD
        "count": 1,
-       "description": "Ecmascript file had an error",
-=======
        "description": "Error: The default export is not a React Component in "/server-with-errors/page-export-initial-error/page"",
->>>>>>> 1f93d497
        "environmentLabel": null,
        "label": "Build Error",
        "source": "./app/server-with-errors/page-export-initial-error/page.js
