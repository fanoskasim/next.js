---
title: Project structure and organization
nav_title: Project Structure
description: An overview of the folder and file conventions in Next.js, and how to organize your project.
---

This page provides an overview of the folder and file conventions in Next.js, as well as tips for organizing your project.

## Folder and file conventions

### Top-level folders

Top-level folders are used to organize your application's code and static assets.

<Image
  alt="Route segments to path segments"
  srcLight="/docs/light/top-level-folders.png"
  srcDark="/docs/dark/top-level-folders.png"
  width="1600"
  height="525"
/>

|                                                                          |                                    |
| ------------------------------------------------------------------------ | ---------------------------------- |
| [`app`](/docs/app/building-your-application/routing)                     | App Router                         |
| [`pages`](/docs/pages/building-your-application/routing)                 | Pages Router                       |
| [`public`](/docs/app/building-your-application/optimizing/static-assets) | Static assets to be served         |
| [`src`](/docs/app/building-your-application/configuring/src-directory)   | Optional application source folder |

### Top-level files

Top-level files are used to configure your application, manage dependencies, run middleware, integrate monitoring tools, and define environment variables.

|                                                                                             |                                         |
| ------------------------------------------------------------------------------------------- | --------------------------------------- |
| **Next.js**                                                                                 |                                         |
| [`next.config.js`](/docs/app/api-reference/config/next-config-js)                           | Configuration file for Next.js          |
| [`package.json`](/docs/app/getting-started/installation#manual-installation)                | Project dependencies and scripts        |
| [`instrumentation.ts`](/docs/app/building-your-application/optimizing/instrumentation)      | OpenTelemetry and Instrumentation file  |
| [`middleware.ts`](/docs/app/building-your-application/routing/middleware)                   | Next.js request middleware              |
| [`.env`](/docs/app/building-your-application/configuring/environment-variables)             | Environment variables                   |
| [`.env.local`](/docs/app/building-your-application/configuring/environment-variables)       | Local environment variables             |
| [`.env.production`](/docs/app/building-your-application/configuring/environment-variables)  | Production environment variables        |
| [`.env.development`](/docs/app/building-your-application/configuring/environment-variables) | Development environment variables       |
| [`.eslintrc.json`](/docs/app/api-reference/config/eslint)                                   | Configuration file for ESLint           |
| `.gitignore`                                                                                | Git files and folders to ignore         |
| `next-env.d.ts`                                                                             | TypeScript declaration file for Next.js |
| `tsconfig.json`                                                                             | Configuration file for TypeScript       |
| `jsconfig.json`                                                                             | Configuration file for JavaScript       |

<AppOnly>

### Routing Files

|                                                                                 |                     |                              |
| ------------------------------------------------------------------------------- | ------------------- | ---------------------------- |
| [`layout`](/docs/app/api-reference/file-conventions/layout)                     | `.js` `.jsx` `.tsx` | Layout                       |
| [`page`](/docs/app/api-reference/file-conventions/page)                         | `.js` `.jsx` `.tsx` | Page                         |
| [`loading`](/docs/app/api-reference/file-conventions/loading)                   | `.js` `.jsx` `.tsx` | Loading UI                   |
| [`not-found`](/docs/app/api-reference/file-conventions/not-found)               | `.js` `.jsx` `.tsx` | Not found UI                 |
| [`error`](/docs/app/api-reference/file-conventions/error)                       | `.js` `.jsx` `.tsx` | Error UI                     |
| [`global-error`](/docs/app/api-reference/file-conventions/error#global-errorjs) | `.js` `.jsx` `.tsx` | Global error UI              |
| [`route`](/docs/app/api-reference/file-conventions/route)                       | `.js` `.ts`         | API endpoint                 |
| [`template`](/docs/app/api-reference/file-conventions/template)                 | `.js` `.jsx` `.tsx` | Re-rendered layout           |
| [`default`](/docs/app/api-reference/file-conventions/default)                   | `.js` `.jsx` `.tsx` | Parallel route fallback page |

### Nested routes

|                 |                      |
| --------------- | -------------------- |
| `folder`        | Route segment        |
| `folder/folder` | Nested route segment |

### Dynamic routes

|                                                                                                           |                                  |
| --------------------------------------------------------------------------------------------------------- | -------------------------------- |
| [`[folder]`](/docs/app/building-your-application/routing/dynamic-routes#convention)                       | Dynamic route segment            |
| [`[...folder]`](/docs/app/building-your-application/routing/dynamic-routes#catch-all-segments)            | Catch-all route segment          |
| [`[[...folder]]`](/docs/app/building-your-application/routing/dynamic-routes#optional-catch-all-segments) | Optional catch-all route segment |

### Route Groups and private folders

|                                                                                   |                                                  |
| --------------------------------------------------------------------------------- | ------------------------------------------------ |
| [`(folder)`](/docs/app/building-your-application/routing/route-groups#convention) | Group routes without affecting routing           |
| [`_folder`](#private-folders)                                                     | Opt folder and all child segments out of routing |

### Parallel and Intercepted Routes

|                                                                                                |                            |
| ---------------------------------------------------------------------------------------------- | -------------------------- |
| [`@folder`](/docs/app/building-your-application/routing/parallel-routes#slots)                 | Named slot                 |
| [`(.)folder`](/docs/app/building-your-application/routing/intercepting-routes#convention)      | Intercept same level       |
| [`(..)folder`](/docs/app/building-your-application/routing/intercepting-routes#convention)     | Intercept one level above  |
| [`(..)(..)folder`](/docs/app/building-your-application/routing/intercepting-routes#convention) | Intercept two levels above |
| [`(...)folder`](/docs/app/building-your-application/routing/intercepting-routes#convention)    | Intercept from root        |

### Metadata file conventions

#### App icons

|                                                                                                                 |                                     |                          |
| --------------------------------------------------------------------------------------------------------------- | ----------------------------------- | ------------------------ |
| [`favicon`](/docs/app/api-reference/file-conventions/metadata/app-icons#favicon)                                | `.ico`                              | Favicon file             |
| [`icon`](/docs/app/api-reference/file-conventions/metadata/app-icons#icon)                                      | `.ico` `.jpg` `.jpeg` `.png` `.svg` | App Icon file            |
| [`icon`](/docs/app/api-reference/file-conventions/metadata/app-icons#generate-icons-using-code-js-ts-tsx)       | `.js` `.ts` `.tsx`                  | Generated App Icon       |
| [`apple-icon`](/docs/app/api-reference/file-conventions/metadata/app-icons#apple-icon)                          | `.jpg` `.jpeg`, `.png`              | Apple App Icon file      |
| [`apple-icon`](/docs/app/api-reference/file-conventions/metadata/app-icons#generate-icons-using-code-js-ts-tsx) | `.js` `.ts` `.tsx`                  | Generated Apple App Icon |

#### Open Graph and Twitter images

|                                                                                                                             |                              |                            |
| --------------------------------------------------------------------------------------------------------------------------- | ---------------------------- | -------------------------- |
| [`opengraph-image`](/docs/app/api-reference/file-conventions/metadata/opengraph-image#opengraph-image)                      | `.jpg` `.jpeg` `.png` `.gif` | Open Graph image file      |
| [`opengraph-image`](/docs/app/api-reference/file-conventions/metadata/opengraph-image#generate-images-using-code-js-ts-tsx) | `.js` `.ts` `.tsx`           | Generated Open Graph image |
| [`twitter-image`](/docs/app/api-reference/file-conventions/metadata/opengraph-image#twitter-image)                          | `.jpg` `.jpeg` `.png` `.gif` | Twitter image file         |
| [`twitter-image`](/docs/app/api-reference/file-conventions/metadata/opengraph-image#generate-images-using-code-js-ts-tsx)   | `.js` `.ts` `.tsx`           | Generated Twitter image    |

#### SEO

|                                                                                                              |             |                       |
| ------------------------------------------------------------------------------------------------------------ | ----------- | --------------------- |
| [`sitemap`](/docs/app/api-reference/file-conventions/metadata/sitemap#sitemap-files-xml)                     | `.xml`      | Sitemap file          |
| [`sitemap`](/docs/app/api-reference/file-conventions/metadata/sitemap#generating-a-sitemap-using-code-js-ts) | `.js` `.ts` | Generated Sitemap     |
| [`robots`](/docs/app/api-reference/file-conventions/metadata/robots#static-robotstxt)                        | `.txt`      | Robots file           |
| [`robots`](/docs/app/api-reference/file-conventions/metadata/robots#generate-a-robots-file)                  | `.js` `.ts` | Generated Robots file |

</AppOnly>

<PagesOnly>

### Files conventions

|                                                                                                             |                     |                   |
| ----------------------------------------------------------------------------------------------------------- | ------------------- | ----------------- |
| [`_app`](/docs/pages/building-your-application/routing/custom-app)                                          | `.js` `.jsx` `.tsx` | Custom App        |
| [`_document`](/docs/pages/building-your-application/routing/custom-document)                                | `.js` `.jsx` `.tsx` | Custom Document   |
| [`_error`](/docs/pages/building-your-application/routing/custom-error#more-advanced-error-page-customizing) | `.js` `.jsx` `.tsx` | Custom Error Page |
| [`404`](/docs/pages/building-your-application/routing/custom-error#404-page)                                | `.js` `.jsx` `.tsx` | 404 Error Page    |
| [`500`](/docs/pages/building-your-application/routing/custom-error#500-page)                                | `.js` `.jsx` `.tsx` | 500 Error Page    |

### Routes

|                                                                                                |                     |             |
| ---------------------------------------------------------------------------------------------- | ------------------- | ----------- |
| **Folder convention**                                                                          |                     |             |
| [`index`](/docs/pages/building-your-application/routing/pages-and-layouts#index-routes)        | `.js` `.jsx` `.tsx` | Home page   |
| [`folder/index`](/docs/pages/building-your-application/routing/pages-and-layouts#index-routes) | `.js` `.jsx` `.tsx` | Nested page |
| **File convention**                                                                            |                     |             |
| [`index`](/docs/pages/building-your-application/routing/pages-and-layouts#index-routes)        | `.js` `.jsx` `.tsx` | Home page   |
| [`file`](/docs/pages/building-your-application/routing/pages-and-layouts)                      | `.js` `.jsx` `.tsx` | Nested page |

### Dynamic routes

|                                                                                                                   |                     |                                  |
| ----------------------------------------------------------------------------------------------------------------- | ------------------- | -------------------------------- |
| **Folder convention**                                                                                             |                     |                                  |
| [`[folder]/index`](/docs/pages/building-your-application/routing/dynamic-routes)                                  | `.js` `.jsx` `.tsx` | Dynamic route segment            |
| [`[...folder]/index`](/docs/pages/building-your-application/routing/dynamic-routes#catch-all-segments)            | `.js` `.jsx` `.tsx` | Catch-all route segment          |
| [`[[...folder]]/index`](/docs/pages/building-your-application/routing/dynamic-routes#optional-catch-all-segments) | `.js` `.jsx` `.tsx` | Optional catch-all route segment |
| **File convention**                                                                                               |                     |                                  |
| [`[file]`](/docs/pages/building-your-application/routing/dynamic-routes)                                          | `.js` `.jsx` `.tsx` | Dynamic route segment            |
| [`[...file]`](/docs/pages/building-your-application/routing/dynamic-routes#catch-all-segments)                    | `.js` `.jsx` `.tsx` | Catch-all route segment          |
| [`[[...file]]`](/docs/pages/building-your-application/routing/dynamic-routes#optional-catch-all-segments)         | `.js` `.jsx` `.tsx` | Optional catch-all route segment |

</PagesOnly>

<AppOnly>

<<<<<<< HEAD
## Component Hierarchy
=======
## Component hierarchy
>>>>>>> 26e8b765

The React components defined in special files of a route segment are rendered in a specific hierarchy:

- `layout.js`
- `template.js`
- `error.js` (React error boundary)
- `loading.js` (React suspense boundary)
- `not-found.js` (React error boundary)
- `page.js` or nested `layout.js`

<Image
  alt="Component Hierarchy for File Conventions"
  srcLight="/docs/light/file-conventions-component-hierarchy.png"
  srcDark="/docs/dark/file-conventions-component-hierarchy.png"
  width="1600"
  height="643"
/>

In a nested route, the components of a segment will be nested **inside** the components of its parent segment.

<Image
  alt="Nested File Conventions Component Hierarchy"
  srcLight="/docs/light/nested-file-conventions-component-hierarchy.png"
  srcDark="/docs/dark/nested-file-conventions-component-hierarchy.png"
  width="1600"
  height="863"
/>

## Organizing your project

Apart from [folder and file conventions](/docs/app/getting-started/project-structure), Next.js is **unopinionated** about how you organize and colocate your project files. But it does provide several features to help you organize your project.

### Colocation

In the `app` directory, nested folders define route structure. Each folder represents a route segment that is mapped to a corresponding segment in a URL path.

However, even though route structure is defined through folders, a route is **not publicly accessible** until a `page.js` or `route.js` file is added to a route segment.

<Image
  alt="A diagram showing how a route is not publicly accessible until a page.js or route.js file is added to a route segment."
  srcLight="/docs/light/project-organization-not-routable.png"
  srcDark="/docs/dark/project-organization-not-routable.png"
  width="1600"
  height="444"
/>

And, even when a route is made publicly accessible, only the **content returned** by `page.js` or `route.js` is sent to the client.

<Image
  alt="A diagram showing how page.js and route.js files make routes publicly accessible."
  srcLight="/docs/light/project-organization-routable.png"
  srcDark="/docs/dark/project-organization-routable.png"
  width="1600"
  height="687"
/>

This means that **project files** can be **safely colocated** inside route segments in the `app` directory without accidentally being routable.

<Image
  alt="A diagram showing colocated project files are not routable even when a segment contains a page.js or route.js file."
  srcLight="/docs/light/project-organization-colocation.png"
  srcDark="/docs/dark/project-organization-colocation.png"
  width="1600"
  height="1011"
/>

> **Good to know**:
>
> - While you **can** colocate your project files in `app` you don't **have** to. If you prefer, you can [keep them outside the `app` directory](#store-project-files-outside-of-app).

### Private folders

Private folders can be created by prefixing a folder with an underscore: `_folderName`

This indicates the folder is a private implementation detail and should not be considered by the routing system, thereby **opting the folder and all its subfolders** out of routing.

<Image
  alt="An example folder structure using private folders"
  srcLight="/docs/light/project-organization-private-folders.png"
  srcDark="/docs/dark/project-organization-private-folders.png"
  width="1600"
  height="849"
/>

Since files in the `app` directory can be [safely colocated by default](#colocation), private folders are not required for colocation. However, they can be useful for:

- Separating UI logic from routing logic.
- Consistently organizing internal files across a project and the Next.js ecosystem.
- Sorting and grouping files in code editors.
- Avoiding potential naming conflicts with future Next.js file conventions.

> **Good to know**:
>
> - While not a framework convention, you might also consider marking files outside private folders as "private" using the same underscore pattern.
> - You can create URL segments that start with an underscore by prefixing the folder name with `%5F` (the URL-encoded form of an underscore): `%5FfolderName`.
> - If you don't use private folders, it would be helpful to know Next.js [special file conventions](/docs/app/getting-started/project-structure#routing-files) to prevent unexpected naming conflicts.

### Route groups

Route groups can be created by wrapping a folder in parenthesis: `(folderName)`

This indicates the folder is for organizational purposes and should **not be included** in the route's URL path.

<Image
  alt="An example folder structure using route groups"
  srcLight="/docs/light/project-organization-route-groups.png"
  srcDark="/docs/dark/project-organization-route-groups.png"
  width="1600"
  height="849"
/>

Route groups are useful for:

- [Organizing routes into groups](/docs/app/building-your-application/routing/route-groups#organize-routes-without-affecting-the-url-path) e.g. by site section, intent, or team.
- Enabling nested layouts in the same route segment level:
  - [Creating multiple nested layouts in the same segment, including multiple root layouts](/docs/app/building-your-application/routing/route-groups#creating-multiple-root-layouts)
  - [Adding a layout to a subset of routes in a common segment](/docs/app/building-your-application/routing/route-groups#opting-specific-segments-into-a-layout)

### `src` directory

Next.js supports storing application code (including `app`) inside an optional [`src` directory](/docs/app/building-your-application/configuring/src-directory). This separates application code from project configuration files which mostly live in the root of a project.

<Image
  alt="An example folder structure with the `src` directory"
  srcLight="/docs/light/project-organization-src-directory.png"
  srcDark="/docs/dark/project-organization-src-directory.png"
  width="1600"
  height="687"
/>

### Common strategies

The following section lists a very high-level overview of common strategies. The simplest takeaway is to choose a strategy that works for you and your team and be consistent across the project.

> **Good to know**: In our examples below, we're using `components` and `lib` folders as generalized placeholders, their naming has no special framework significance and your projects might use other folders like `ui`, `utils`, `hooks`, `styles`, etc.

#### Store project files outside of `app`

This strategy stores all application code in shared folders in the **root of your project** and keeps the `app` directory purely for routing purposes.

<Image
  alt="An example folder structure with project files outside of app"
  srcLight="/docs/light/project-organization-project-root.png"
  srcDark="/docs/dark/project-organization-project-root.png"
  width="1600"
  height="849"
/>

#### Store project files in top-level folders inside of `app`

This strategy stores all application code in shared folders in the **root of the `app` directory**.

<Image
  alt="An example folder structure with project files inside app"
  srcLight="/docs/light/project-organization-app-root.png"
  srcDark="/docs/dark/project-organization-app-root.png"
  width="1600"
  height="849"
/>

#### Split project files by feature or route

This strategy stores globally shared application code in the root `app` directory and **splits** more specific application code into the route segments that use them.

<Image
  alt="An example folder structure with project files split by feature or route"
  srcLight="/docs/light/project-organization-app-root-split.png"
  srcDark="/docs/dark/project-organization-app-root-split.png"
  width="1600"
  height="1011"
/>

</AppOnly><|MERGE_RESOLUTION|>--- conflicted
+++ resolved
@@ -168,11 +168,7 @@
 
 <AppOnly>
 
-<<<<<<< HEAD
-## Component Hierarchy
-=======
 ## Component hierarchy
->>>>>>> 26e8b765
 
 The React components defined in special files of a route segment are rendered in a specific hierarchy:
 
