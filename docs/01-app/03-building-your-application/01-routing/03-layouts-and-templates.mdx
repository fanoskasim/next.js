--- conflicted
+++ resolved
@@ -2,151 +2,6 @@
 title: Templates
 description: Create a template in Next.js.
 ---
-
-<<<<<<< HEAD
-=======
-The special files [layout.js](#layouts) and [template.js](#templates) allow you to create UI that is shared between routes. This page will guide you through how and when to use these special files.
-
-## Layouts
-
-A layout is UI that is **shared** between multiple routes. On navigation, layouts preserve state, remain interactive, and do not re-render. Layouts can also be [nested](#nesting-layouts).
-
-You can define a layout by default exporting a React component from a `layout.js` file. The component should accept a `children` prop that will be populated with a child layout (if it exists) or a page during rendering.
-
-For example, the layout will be shared with the `/dashboard` and `/dashboard/settings` pages:
-
-<Image
-  alt="layout.js special file"
-  srcLight="/docs/light/layout-special-file.png"
-  srcDark="/docs/dark/layout-special-file.png"
-  width="1600"
-  height="606"
-/>
-
-```tsx filename="app/dashboard/layout.tsx" switcher
-export default function DashboardLayout({
-  children, // will be a page or nested layout
-}: {
-  children: React.ReactNode
-}) {
-  return (
-    <section>
-      {/* Include shared UI here e.g. a header or sidebar */}
-      <nav></nav>
-
-      {children}
-    </section>
-  )
-}
-```
-
-```jsx filename="app/dashboard/layout.js" switcher
-export default function DashboardLayout({
-  children, // will be a page or nested layout
-}) {
-  return (
-    <section>
-      {/* Include shared UI here e.g. a header or sidebar */}
-      <nav></nav>
-
-      {children}
-    </section>
-  )
-}
-```
-
-### Root Layout (Required)
-
-The root layout is defined at the top level of the `app` directory and applies to all routes. This layout is **required** and must contain `html` and `body` tags, allowing you to modify the initial HTML returned from the server.
-
-```tsx filename="app/layout.tsx" switcher
-export default function RootLayout({
-  children,
-}: {
-  children: React.ReactNode
-}) {
-  return (
-    <html lang="en">
-      <body>
-        {/* Layout UI */}
-        <main>{children}</main>
-      </body>
-    </html>
-  )
-}
-```
-
-```jsx filename="app/layout.js" switcher
-export default function RootLayout({ children }) {
-  return (
-    <html lang="en">
-      <body>
-        {/* Layout UI */}
-        <main>{children}</main>
-      </body>
-    </html>
-  )
-}
-```
-
-### Nesting Layouts
-
-By default, layouts in the folder hierarchy are **nested**, which means they wrap child layouts via their `children` prop. You can nest layouts by adding `layout.js` inside specific route segments (folders).
-
-For example, to create a layout for the `/dashboard` route, add a new `layout.js` file inside the `dashboard` folder:
-
-<Image
-  alt="Nested Layout"
-  srcLight="/docs/light/nested-layout.png"
-  srcDark="/docs/dark/nested-layout.png"
-  width="1600"
-  height="606"
-/>
-
-```tsx filename="app/dashboard/layout.tsx" switcher
-export default function DashboardLayout({
-  children,
-}: {
-  children: React.ReactNode
-}) {
-  return <section>{children}</section>
-}
-```
-
-```jsx filename="app/dashboard/layout.js" switcher
-export default function DashboardLayout({ children }) {
-  return <section>{children}</section>
-}
-```
-
-If you were to combine the two layouts above, the root layout (`app/layout.js`) would wrap the dashboard layout (`app/dashboard/layout.js`), which would wrap route segments inside `app/dashboard/*`.
-
-The two layouts would be nested as such:
-
-<Image
-  alt="Nested Layouts"
-  srcLight="/docs/light/nested-layouts-ui.png"
-  srcDark="/docs/dark/nested-layouts-ui.png"
-  width="1600"
-  height="1026"
-/>
-
-> **Good to know**:
->
-> - `.js`, `.jsx`, or `.tsx` file extensions can be used for Layouts.
-> - Only the root layout can contain `<html>` and `<body>` tags.
-> - When a `layout.js` and `page.js` file are defined in the same folder, the layout will wrap the page.
-> - Layouts are [Server Components](/docs/app/building-your-application/rendering/server-components) by default but can be set to a [Client Component](/docs/app/building-your-application/rendering/client-components).
-> - Layouts can fetch data. View the [Data Fetching](/docs/app/building-your-application/data-fetching) section for more information.
-> - Passing data between a parent layout and its children is not possible. However, you can fetch the same data in a route more than once, and React will [automatically dedupe the requests](/docs/app/building-your-application/caching#request-memoization) without affecting performance.
-> - Layouts do not have access to `pathname` ([learn more](/docs/app/api-reference/file-conventions/layout)). But imported Client Components can access the pathname using [`usePathname`](/docs/app/api-reference/functions/use-pathname) hook.
-> - Layouts do not have access to the route segments below itself. To access all route segments, you can use [`useSelectedLayoutSegment`](/docs/app/api-reference/functions/use-selected-layout-segment) or [`useSelectedLayoutSegments`](/docs/app/api-reference/functions/use-selected-layout-segments) in a Client Component.
-> - You can use [Route Groups](/docs/app/building-your-application/routing/route-groups) to opt specific route segments in and out of shared layouts.
-> - You can use [Route Groups](/docs/app/building-your-application/routing/route-groups) to create multiple root layouts. See an [example here](/docs/app/building-your-application/routing/route-groups#creating-multiple-root-layouts).
-> - **Migrating from the `pages` directory:** The root layout replaces the [`_app.js`](/docs/pages/building-your-application/routing/custom-app) and [`_document.js`](/docs/pages/building-your-application/routing/custom-document) files. [View the migration guide](/docs/app/building-your-application/upgrading/app-router-migration#migrating-_documentjs-and-_appjs).
-
->>>>>>> 7a124bc0
-## Templates
 
 Templates are similar to layouts in that they wrap a child layout or page. Unlike layouts that persist across routes and maintain state, templates create a new instance for each of their children on navigation. This means that when a user navigates between routes that share a template, a new instance of the child is mounted, DOM elements are recreated, state is **not** preserved in Client Components, and effects are re-synchronized.
 
