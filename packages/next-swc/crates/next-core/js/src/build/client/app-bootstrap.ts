--- conflicted
+++ resolved
@@ -2,16 +2,11 @@
  * This is the runtime entry point for Next.js App Router client-side bundles.
  */
 
-<<<<<<< HEAD
-import './shims'
+import '../shims'
 import { appBootstrap } from 'next/dist/client/app-bootstrap'
 
 appBootstrap(() => {
   require('./app-turbopack')
   const { hydrate } = require('./app-index')
   hydrate()
-})
-=======
-import '../shims'
-import 'next/dist/client/app-next'
->>>>>>> d6809755
+})