{
  "name": "next",
  "version": "15.2.0-canary.4",
  "description": "The React Framework",
  "main": "./dist/server/next.js",
  "license": "MIT",
  "repository": "vercel/next.js",
  "bugs": "https://github.com/vercel/next.js/issues",
  "homepage": "https://nextjs.org",
  "types": "index.d.ts",
  "files": [
    "dist",
    "app.js",
    "app.d.ts",
    "babel.js",
    "babel.d.ts",
    "client.js",
    "client.d.ts",
    "compat",
    "cache.js",
    "cache.d.ts",
    "config.js",
    "config.d.ts",
    "constants.js",
    "constants.d.ts",
    "document.js",
    "document.d.ts",
    "dynamic.js",
    "dynamic.d.ts",
    "error.js",
    "error.d.ts",
    "future",
    "legacy",
    "script.js",
    "script.d.ts",
    "server.js",
    "server.d.ts",
    "head.js",
    "head.d.ts",
    "image.js",
    "image.d.ts",
    "link.js",
    "link.d.ts",
    "form.js",
    "form.d.ts",
    "router.js",
    "router.d.ts",
    "jest.js",
    "jest.d.ts",
    "amp.js",
    "amp.d.ts",
    "og.js",
    "og.d.ts",
    "types.d.ts",
    "types.js",
    "index.d.ts",
    "types/global.d.ts",
    "types/compiled.d.ts",
    "image-types/global.d.ts",
    "navigation-types/navigation.d.ts",
    "navigation-types/compat/navigation.d.ts",
    "font",
    "navigation.js",
    "navigation.d.ts",
    "headers.js",
    "headers.d.ts",
    "navigation-types",
    "web-vitals.js",
    "web-vitals.d.ts",
    "experimental/testing/server.js",
    "experimental/testing/server.d.ts",
    "experimental/testmode/playwright.js",
    "experimental/testmode/playwright.d.ts",
    "experimental/testmode/playwright/msw.js",
    "experimental/testmode/playwright/msw.d.ts",
    "experimental/testmode/proxy.js",
    "experimental/testmode/proxy.d.ts"
  ],
  "bin": {
    "next": "./dist/bin/next"
  },
  "scripts": {
    "dev": "cross-env NEXT_SERVER_EVAL_SOURCE_MAPS=1 taskr",
    "release": "taskr release",
    "build": "pnpm release",
    "prepublishOnly": "cd ../../ && turbo run build",
    "types": "tsc --declaration --emitDeclarationOnly --stripInternal --declarationDir dist",
    "typescript": "tsec --noEmit",
    "ncc-compiled": "taskr ncc",
    "storybook": "storybook dev -p 6006",
    "build-storybook": "storybook build"
  },
  "taskr": {
    "requires": [
      "./taskfile-webpack.js",
      "./taskfile-ncc.js",
      "./taskfile-swc.js",
      "./taskfile-watch.js"
    ]
  },
  "dependencies": {
<<<<<<< HEAD
    "enhanced-resolve": "5.17.1",
    "@rspack/core": "npm:@rspack-canary/core@1.1.9-canary-f82d3d6c-20250106144333",
    "@rspack/plugin-react-refresh": "1.0.1",
    "@next/env": "15.2.0-canary.3",
=======
    "@next/env": "15.2.0-canary.4",
>>>>>>> d737cefc
    "@swc/counter": "0.1.3",
    "@swc/helpers": "0.5.15",
    "busboy": "1.6.0",
    "caniuse-lite": "^1.0.30001579",
    "postcss": "8.4.31",
    "styled-jsx": "5.1.6"
  },
  "peerDependencies": {
    "@opentelemetry/api": "^1.1.0",
    "@playwright/test": "^1.41.2",
    "babel-plugin-react-compiler": "*",
    "react": "^18.2.0 || 19.0.0-rc-de68d2f4-20241204 || ^19.0.0",
    "react-dom": "^18.2.0 || 19.0.0-rc-de68d2f4-20241204 || ^19.0.0",
    "sass": "^1.3.0"
  },
  "peerDependenciesMeta": {
    "babel-plugin-react-compiler": {
      "optional": true
    },
    "sass": {
      "optional": true
    },
    "@opentelemetry/api": {
      "optional": true
    },
    "@playwright/test": {
      "optional": true
    }
  },
  "optionalDependencies": {
    "sharp": "^0.33.5"
  },
  "devDependencies": {
    "@ampproject/toolbox-optimizer": "2.8.3",
    "@babel/code-frame": "7.22.5",
    "@babel/core": "7.22.5",
    "@babel/eslint-parser": "7.22.5",
    "@babel/generator": "7.22.5",
    "@babel/plugin-proposal-class-properties": "7.18.6",
    "@babel/plugin-proposal-export-namespace-from": "7.18.9",
    "@babel/plugin-proposal-numeric-separator": "7.18.6",
    "@babel/plugin-proposal-object-rest-spread": "7.20.7",
    "@babel/plugin-syntax-bigint": "7.8.3",
    "@babel/plugin-syntax-dynamic-import": "7.8.3",
    "@babel/plugin-syntax-import-attributes": "7.22.5",
    "@babel/plugin-syntax-jsx": "7.22.5",
    "@babel/plugin-transform-modules-commonjs": "7.22.5",
    "@babel/plugin-transform-runtime": "7.22.5",
    "@babel/preset-env": "7.22.5",
    "@babel/preset-react": "7.22.5",
    "@babel/preset-typescript": "7.22.5",
    "@babel/runtime": "7.22.5",
    "@babel/traverse": "7.22.5",
    "@babel/types": "7.22.5",
    "@capsizecss/metrics": "3.4.0",
    "@chromatic-com/storybook": "^3.2.2",
    "@edge-runtime/cookies": "6.0.0",
    "@edge-runtime/ponyfill": "4.0.0",
    "@edge-runtime/primitives": "6.0.0",
    "@hapi/accept": "5.0.2",
    "@jest/transform": "29.5.0",
    "@jest/types": "29.5.0",
    "@mswjs/interceptors": "0.23.0",
    "@napi-rs/triples": "1.2.0",
    "@next/font": "15.2.0-canary.4",
    "@next/polyfill-module": "15.2.0-canary.4",
    "@next/polyfill-nomodule": "15.2.0-canary.4",
    "@next/react-refresh-utils": "15.2.0-canary.4",
    "@next/swc": "15.2.0-canary.4",
    "@opentelemetry/api": "1.6.0",
    "@playwright/test": "1.41.2",
    "@storybook/addon-essentials": "^8.4.7",
    "@storybook/addon-interactions": "^8.4.7",
    "@storybook/addon-onboarding": "^8.4.7",
    "@storybook/addon-webpack5-compiler-swc": "^1.0.5",
    "@storybook/blocks": "^8.4.7",
    "@storybook/react": "^8.4.7",
    "@storybook/react-webpack5": "^8.4.7",
    "@storybook/test": "^8.4.7",
    "@swc/core": "1.9.3",
    "@swc/types": "0.1.7",
    "@taskr/clear": "1.1.0",
    "@taskr/esnext": "1.1.0",
    "@types/amphtml-validator": "1.0.0",
    "@types/babel__code-frame": "7.0.2",
    "@types/babel__core": "7.1.12",
    "@types/babel__generator": "7.6.2",
    "@types/babel__template": "7.4.0",
    "@types/babel__traverse": "7.11.0",
    "@types/bytes": "3.1.1",
    "@types/ci-info": "2.0.0",
    "@types/compression": "0.0.36",
    "@types/content-disposition": "0.5.4",
    "@types/content-type": "1.1.3",
    "@types/cookie": "0.3.3",
    "@types/cross-spawn": "6.0.0",
    "@types/debug": "4.1.5",
    "@types/express-serve-static-core": "4.17.33",
    "@types/fresh": "0.5.0",
    "@types/glob": "7.1.1",
    "@types/jsonwebtoken": "9.0.0",
    "@types/lodash": "4.14.198",
    "@types/lodash.curry": "4.1.6",
    "@types/path-to-regexp": "1.7.0",
    "@types/picomatch": "2.3.3",
    "@types/platform": "1.3.4",
    "@types/react": "19.0.0",
    "@types/react-dom": "19.0.0",
    "@types/react-is": "18.2.4",
    "@types/semver": "7.3.1",
    "@types/send": "0.14.4",
    "@types/shell-quote": "1.7.1",
    "@types/tar": "6.1.5",
    "@types/text-table": "0.2.1",
    "@types/ua-parser-js": "0.7.36",
    "@types/webpack-sources1": "npm:@types/webpack-sources@0.1.5",
    "@types/ws": "8.2.0",
    "@vercel/ncc": "0.34.0",
    "@vercel/nft": "0.27.1",
    "@vercel/turbopack-ecmascript-runtime": "*",
    "acorn": "8.14.0",
    "amphtml-validator": "1.0.38",
    "anser": "1.4.9",
    "arg": "4.1.0",
    "assert": "2.0.0",
    "async-retry": "1.2.3",
    "async-sema": "3.0.0",
    "babel-plugin-react-compiler": "19.0.0-beta-df7b47d-20241124",
    "babel-plugin-transform-define": "2.0.0",
    "babel-plugin-transform-react-remove-prop-types": "0.4.24",
    "browserify-zlib": "0.2.0",
    "browserslist": "4.22.2",
    "buffer": "5.6.0",
    "bytes": "3.1.1",
    "ci-info": "watson/ci-info#f43f6a1cefff47fb361c88cf4b943fdbcaafe540",
    "cli-select": "1.1.2",
    "client-only": "0.0.1",
    "commander": "12.1.0",
    "comment-json": "3.0.3",
    "compression": "1.7.4",
    "conf": "5.0.0",
    "constants-browserify": "1.0.0",
    "content-disposition": "0.5.3",
    "content-type": "1.0.4",
    "cookie": "0.4.1",
    "cross-env": "6.0.3",
    "cross-spawn": "7.0.3",
    "crypto-browserify": "3.12.0",
    "css.escape": "1.5.1",
    "cssnano-preset-default": "7.0.6",
    "data-uri-to-buffer": "3.0.1",
    "debug": "4.1.1",
    "devalue": "2.0.1",
    "domain-browser": "4.19.0",
    "edge-runtime": "4.0.1",
    "events": "3.3.0",
    "find-up": "4.1.0",
    "fresh": "0.5.2",
    "glob": "7.1.7",
    "gzip-size": "5.1.1",
    "http-proxy": "1.18.1",
    "http-proxy-agent": "5.0.0",
    "https-browserify": "1.0.0",
    "https-proxy-agent": "5.0.1",
    "icss-utils": "5.1.0",
    "ignore-loader": "0.1.2",
    "image-size": "1.1.1",
    "is-docker": "2.0.0",
    "is-wsl": "2.2.0",
    "jest-worker": "27.5.1",
    "json5": "2.2.3",
    "jsonwebtoken": "9.0.0",
    "loader-runner": "4.3.0",
    "loader-utils2": "npm:loader-utils@2.0.0",
    "loader-utils3": "npm:loader-utils@3.1.3",
    "lodash.curry": "4.1.1",
    "mini-css-extract-plugin": "2.4.4",
    "msw": "2.3.0",
    "nanoid": "3.1.32",
    "native-url": "0.3.4",
    "neo-async": "2.6.1",
    "node-html-parser": "5.3.3",
    "ora": "4.0.4",
    "os-browserify": "0.3.0",
    "p-limit": "3.1.0",
    "p-queue": "6.6.2",
    "path-browserify": "1.0.1",
    "path-to-regexp": "6.1.0",
    "picomatch": "4.0.1",
    "platform": "1.3.6",
    "postcss-flexbugs-fixes": "5.0.2",
    "postcss-modules-extract-imports": "3.0.0",
    "postcss-modules-local-by-default": "4.0.4",
    "postcss-modules-scope": "3.0.0",
    "postcss-modules-values": "4.0.0",
    "postcss-preset-env": "7.4.3",
    "postcss-safe-parser": "6.0.0",
    "postcss-scss": "4.0.3",
    "postcss-value-parser": "4.2.0",
    "process": "0.11.10",
    "punycode": "2.1.1",
    "querystring-es3": "0.2.1",
    "raw-body": "2.4.1",
    "react-refresh": "0.12.0",
    "regenerator-runtime": "0.13.4",
    "sass-loader": "15.0.0",
    "schema-utils2": "npm:schema-utils@2.7.1",
    "schema-utils3": "npm:schema-utils@3.0.0",
    "semver": "7.3.2",
    "send": "0.17.1",
    "server-only": "0.0.1",
    "setimmediate": "1.0.5",
    "shell-quote": "1.7.3",
    "source-map": "0.6.1",
    "source-map-loader": "5.0.0",
    "source-map08": "npm:source-map@0.8.0-beta.0",
    "stacktrace-parser": "0.1.10",
    "storybook": "^8.4.7",
    "stream-browserify": "3.0.0",
    "stream-http": "3.1.1",
    "strict-event-emitter": "0.5.0",
    "string-hash": "1.1.3",
    "string_decoder": "1.3.0",
    "strip-ansi": "6.0.0",
    "superstruct": "1.0.3",
    "tar": "6.1.15",
    "taskr": "1.1.0",
    "terser": "5.27.0",
    "terser-webpack-plugin": "5.3.9",
    "text-table": "0.2.0",
    "timers-browserify": "2.0.12",
    "tty-browserify": "0.0.1",
    "typescript": "5.7.2",
    "ua-parser-js": "1.0.35",
    "unistore": "3.4.1",
    "util": "0.12.4",
    "vm-browserify": "1.1.2",
    "watchpack": "2.4.0",
    "web-vitals": "4.2.1",
    "webpack": "5.96.1",
    "webpack-sources1": "npm:webpack-sources@1.4.3",
    "webpack-sources3": "npm:webpack-sources@3.2.3",
    "ws": "8.2.3",
    "zod": "3.22.3",
    "zod-validation-error": "3.4.0"
  },
  "keywords": [
    "react",
    "framework",
    "nextjs",
    "web",
    "server",
    "node",
    "front-end",
    "backend",
    "cli",
    "vercel"
  ],
  "engines": {
    "node": "^18.18.0 || ^19.8.0 || >= 20.0.0"
  }
}<|MERGE_RESOLUTION|>--- conflicted
+++ resolved
@@ -99,14 +99,10 @@
     ]
   },
   "dependencies": {
-<<<<<<< HEAD
     "enhanced-resolve": "5.17.1",
     "@rspack/core": "npm:@rspack-canary/core@1.1.9-canary-f82d3d6c-20250106144333",
     "@rspack/plugin-react-refresh": "1.0.1",
-    "@next/env": "15.2.0-canary.3",
-=======
     "@next/env": "15.2.0-canary.4",
->>>>>>> d737cefc
     "@swc/counter": "0.1.3",
     "@swc/helpers": "0.5.15",
     "busboy": "1.6.0",
