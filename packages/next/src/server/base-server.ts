import type { __ApiPreviewProps } from './api-utils'
import type { LoadComponentsReturnType } from './load-components'
import type { MiddlewareRouteMatch } from '../shared/lib/router/utils/middleware-route-matcher'
import type { Params } from './request/params'
import {
  type FallbackRouteParams,
  getFallbackRouteParams,
} from './request/fallback-params'
import type { NextConfig, NextConfigComplete } from './config-shared'
import type {
  NextParsedUrlQuery,
  NextUrlWithParsedQuery,
  RequestMeta,
} from './request-meta'
import type { ParsedUrlQuery } from 'querystring'
import type { RenderOptsPartial as PagesRenderOptsPartial } from './render'
import type {
  RenderOptsPartial as AppRenderOptsPartial,
  ServerOnInstrumentationRequestError,
} from './app-render/types'
import {
  type CachedAppPageValue,
  type CachedPageValue,
  type ServerComponentsHmrCache,
  type ResponseCacheBase,
  type ResponseCacheEntry,
  type ResponseGenerator,
  CachedRouteKind,
  type CachedRedirectValue,
} from './response-cache'
import type { UrlWithParsedQuery } from 'url'
import {
  NormalizeError,
  DecodeError,
  normalizeRepeatedSlashes,
  MissingStaticPage,
} from '../shared/lib/utils'
import type { PreviewData } from '../types'
import type { PagesManifest } from '../build/webpack/plugins/pages-manifest-plugin'
import type { BaseNextRequest, BaseNextResponse } from './base-http'
import type {
  ManifestRewriteRoute,
  ManifestRoute,
  PrerenderManifest,
} from '../build'
import type { ClientReferenceManifest } from '../build/webpack/plugins/flight-manifest-plugin'
import type { NextFontManifest } from '../build/webpack/plugins/next-font-manifest-plugin'
import type {
  AppPageRouteHandlerContext,
  AppPageRouteModule,
} from './route-modules/app-page/module'
import type { PagesAPIRouteMatch } from './route-matches/pages-api-route-match'
import type { AppRouteRouteHandlerContext } from './route-modules/app-route/module'
import type {
  Server as HTTPServer,
  IncomingMessage,
  ServerResponse as HTTPServerResponse,
} from 'http'
import type { MiddlewareMatcher } from '../build/analysis/get-page-static-info'
import type { TLSSocket } from 'tls'
import type { PathnameNormalizer } from './normalizers/request/pathname-normalizer'
import type { InstrumentationModule } from './instrumentation/types'

import { format as formatUrl, parse as parseUrl } from 'url'
import { formatHostname } from './lib/format-hostname'
import { getRedirectStatus } from '../lib/redirect-status'
import { isEdgeRuntime } from '../lib/is-edge-runtime'
import {
  APP_PATHS_MANIFEST,
  NEXT_BUILTIN_DOCUMENT,
  PAGES_MANIFEST,
  STATIC_STATUS_PAGES,
  UNDERSCORE_NOT_FOUND_ROUTE,
  UNDERSCORE_NOT_FOUND_ROUTE_ENTRY,
} from '../shared/lib/constants'
import { isDynamicRoute } from '../shared/lib/router/utils'
import { checkIsOnDemandRevalidate } from './api-utils'
import { setConfig } from '../shared/lib/runtime-config.external'
import { getCacheControlHeader, type CacheControl } from './lib/cache-control'
import { execOnce } from '../shared/lib/utils'
import { isBlockedPage } from './utils'
import { getBotType, isBot } from '../shared/lib/router/utils/is-bot'
import RenderResult from './render-result'
import { removeTrailingSlash } from '../shared/lib/router/utils/remove-trailing-slash'
import { denormalizePagePath } from '../shared/lib/page-path/denormalize-page-path'
import * as Log from '../build/output/log'
import { getUtils } from './server-utils'
import isError, { getProperError } from '../lib/is-error'
import {
  addRequestMeta,
  getRequestMeta,
  removeRequestMeta,
  setRequestMeta,
} from './request-meta'
import { removePathPrefix } from '../shared/lib/router/utils/remove-path-prefix'
import { normalizeAppPath } from '../shared/lib/router/utils/app-paths'
import { getHostname } from '../shared/lib/get-hostname'
import { parseUrl as parseUrlUtil } from '../shared/lib/router/utils/parse-url'
import { getNextPathnameInfo } from '../shared/lib/router/utils/get-next-pathname-info'
import {
  RSC_HEADER,
  NEXT_RSC_UNION_QUERY,
  NEXT_ROUTER_PREFETCH_HEADER,
  NEXT_ROUTER_SEGMENT_PREFETCH_HEADER,
  NEXT_DID_POSTPONE_HEADER,
  NEXT_URL,
  NEXT_ROUTER_STATE_TREE_HEADER,
  NEXT_IS_PRERENDER_HEADER,
} from '../client/components/app-router-headers'
import type {
  MatchOptions,
  RouteMatcherManager,
} from './route-matcher-managers/route-matcher-manager'
import { LocaleRouteNormalizer } from './normalizers/locale-route-normalizer'
import { DefaultRouteMatcherManager } from './route-matcher-managers/default-route-matcher-manager'
import { AppPageRouteMatcherProvider } from './route-matcher-providers/app-page-route-matcher-provider'
import { AppRouteRouteMatcherProvider } from './route-matcher-providers/app-route-route-matcher-provider'
import { PagesAPIRouteMatcherProvider } from './route-matcher-providers/pages-api-route-matcher-provider'
import { PagesRouteMatcherProvider } from './route-matcher-providers/pages-route-matcher-provider'
import { ServerManifestLoader } from './route-matcher-providers/helpers/manifest-loaders/server-manifest-loader'
import { getTracer, isBubbledError, SpanKind } from './lib/trace/tracer'
import { BaseServerSpan } from './lib/trace/constants'
import { I18NProvider } from './lib/i18n-provider'
import { sendResponse } from './send-response'
import {
  fromNodeOutgoingHttpHeaders,
  normalizeNextQueryParam,
  toNodeOutgoingHttpHeaders,
} from './web/utils'
import {
  CACHE_ONE_YEAR,
  INFINITE_CACHE,
  MATCHED_PATH_HEADER,
  NEXT_CACHE_REVALIDATED_TAGS_HEADER,
  NEXT_CACHE_TAGS_HEADER,
  NEXT_RESUME_HEADER,
} from '../lib/constants'
import { normalizeLocalePath } from '../shared/lib/i18n/normalize-locale-path'
import {
  NextRequestAdapter,
  signalFromNodeResponse,
} from './web/spec-extension/adapters/next-request'
import { matchNextDataPathname } from './lib/match-next-data-pathname'
import getRouteFromAssetPath from '../shared/lib/router/utils/get-route-from-asset-path'
import { decodePathParams } from './lib/router-utils/decode-path-params'
import { RSCPathnameNormalizer } from './normalizers/request/rsc'
import { stripFlightHeaders } from './app-render/strip-flight-headers'
import {
  isAppPageRouteModule,
  isAppRouteRouteModule,
  isPagesRouteModule,
} from './route-modules/checks'
import { PrefetchRSCPathnameNormalizer } from './normalizers/request/prefetch-rsc'
import { NextDataPathnameNormalizer } from './normalizers/request/next-data'
import { getIsServerAction } from './lib/server-action-request-meta'
import { isInterceptionRouteAppPath } from '../shared/lib/router/utils/interception-routes'
import { toRoute } from './lib/to-route'
import type { DeepReadonly } from '../shared/lib/deep-readonly'
import { isNodeNextRequest, isNodeNextResponse } from './base-http/helpers'
import { patchSetHeaderWithCookieSupport } from './lib/patch-set-header'
import { checkIsAppPPREnabled } from './lib/experimental/ppr'
import {
  getBuiltinRequestContext,
  type WaitUntil,
} from './after/builtin-request-context'
import { ENCODED_TAGS } from './stream-utils/encodedTags'
import { NextRequestHint } from './web/adapter'
import { getRevalidateReason } from './instrumentation/utils'
import { RouteKind } from './route-kind'
import type { RouteModule } from './route-modules/route-module'
import { FallbackMode, parseFallbackField } from '../lib/fallback'
import { toResponseCacheEntry } from './response-cache/utils'
import { scheduleOnNextTick } from '../lib/scheduler'
import { SegmentPrefixRSCPathnameNormalizer } from './normalizers/request/segment-prefix-rsc'
import {
  shouldServeStreamingMetadata,
  isHtmlBotRequest,
} from './lib/streaming-metadata'
import { getCacheHandlers } from './use-cache/handlers'
import { InvariantError } from '../shared/lib/invariant-error'

export type FindComponentsResult = {
  components: LoadComponentsReturnType
  query: NextParsedUrlQuery
}

export interface MiddlewareRoutingItem {
  page: string
  match: MiddlewareRouteMatch
  matchers?: MiddlewareMatcher[]
}

export type RouteHandler<
  ServerRequest extends BaseNextRequest = BaseNextRequest,
  ServerResponse extends BaseNextResponse = BaseNextResponse,
> = (
  req: ServerRequest,
  res: ServerResponse,
  parsedUrl: NextUrlWithParsedQuery
) => PromiseLike<boolean> | boolean

/**
 * The normalized route manifest is the same as the route manifest, but with
 * the rewrites normalized to the object shape that the router expects.
 */
export type NormalizedRouteManifest = {
  readonly dynamicRoutes: ReadonlyArray<ManifestRoute>
  readonly rewrites: {
    readonly beforeFiles: ReadonlyArray<ManifestRewriteRoute>
    readonly afterFiles: ReadonlyArray<ManifestRewriteRoute>
    readonly fallback: ReadonlyArray<ManifestRewriteRoute>
  }
}

export interface Options {
  /**
   * Object containing the configuration next.config.js
   */
  conf: NextConfig
  /**
   * Set to false when the server was created by Next.js
   */
  customServer?: boolean
  /**
   * Tells if Next.js is running in dev mode
   */
  dev?: boolean
  /**
   * Enables the experimental testing mode.
   */
  experimentalTestProxy?: boolean

  /**
   * Whether or not the dev server is running in experimental HTTPS mode
   */
  experimentalHttpsServer?: boolean
  /**
   * Where the Next project is located
   */
  dir?: string
  /**
   * Tells if Next.js is at the platform-level
   */
  minimalMode?: boolean
  /**
   * Hide error messages containing server information
   */
  quiet?: boolean
  /**
   * The hostname the server is running behind
   */
  hostname?: string
  /**
   * The port the server is running behind
   */
  port?: number
  /**
   * The HTTP Server that Next.js is running behind
   */
  httpServer?: HTTPServer
}

export type RenderOpts = PagesRenderOptsPartial & AppRenderOptsPartial

export type LoadedRenderOpts = RenderOpts &
  LoadComponentsReturnType &
  RequestLifecycleOpts

export type RequestLifecycleOpts = {
  waitUntil: ((promise: Promise<any>) => void) | undefined
  onClose: (callback: () => void) => void
  onAfterTaskError: ((error: unknown) => void) | undefined
}

type BaseRenderOpts = RenderOpts & {
  poweredByHeader: boolean
  generateEtags: boolean
  previewProps: __ApiPreviewProps
}

/**
 * The public interface for rendering with the server programmatically. This
 * would typically only allow the base request or response to extend it, but
 * because this can be programmatically accessed, we assume that it could also
 * be the base Node.js request and response types.
 */
export interface BaseRequestHandler<
  ServerRequest extends BaseNextRequest | IncomingMessage = BaseNextRequest,
  ServerResponse extends
    | BaseNextResponse
    | HTTPServerResponse = BaseNextResponse,
> {
  (
    req: ServerRequest,
    res: ServerResponse,
    parsedUrl?: NextUrlWithParsedQuery | undefined
  ): Promise<void> | void
}

export type RequestContext<
  ServerRequest extends BaseNextRequest = BaseNextRequest,
  ServerResponse extends BaseNextResponse = BaseNextResponse,
> = {
  req: ServerRequest
  res: ServerResponse
  pathname: string
  query: NextParsedUrlQuery
  renderOpts: RenderOpts
}

export class NoFallbackError extends Error {}

// Internal wrapper around build errors at development
// time, to prevent us from propagating or logging them
export class WrappedBuildError extends Error {
  innerError: Error

  constructor(innerError: Error) {
    super()
    this.innerError = innerError
  }
}

type ResponsePayload = {
  type: 'html' | 'json' | 'rsc'
  body: RenderResult
  cacheControl?: CacheControl
}

export type NextEnabledDirectories = {
  readonly pages: boolean
  readonly app: boolean
}

export default abstract class Server<
  ServerOptions extends Options = Options,
  ServerRequest extends BaseNextRequest = BaseNextRequest,
  ServerResponse extends BaseNextResponse = BaseNextResponse,
> {
  public readonly hostname?: string
  public readonly fetchHostname?: string
  public readonly port?: number
  protected readonly dir: string
  protected readonly quiet: boolean
  protected readonly nextConfig: NextConfigComplete
  protected readonly distDir: string
  protected readonly publicDir: string
  protected readonly hasStaticDir: boolean
  protected readonly pagesManifest?: PagesManifest
  protected readonly appPathsManifest?: PagesManifest
  protected readonly buildId: string
  protected readonly minimalMode: boolean
  protected readonly renderOpts: BaseRenderOpts
  protected readonly serverOptions: Readonly<ServerOptions>
  protected readonly appPathRoutes?: Record<string, string[]>
  protected readonly clientReferenceManifest?: DeepReadonly<ClientReferenceManifest>
  protected interceptionRoutePatterns: RegExp[]
  protected nextFontManifest?: DeepReadonly<NextFontManifest>
  protected instrumentation: InstrumentationModule | undefined
  private readonly responseCache: ResponseCacheBase

  protected abstract getPublicDir(): string
  protected abstract getHasStaticDir(): boolean
  protected abstract getPagesManifest(): PagesManifest | undefined
  protected abstract getAppPathsManifest(): PagesManifest | undefined
  protected abstract getBuildId(): string
  protected abstract getinterceptionRoutePatterns(): RegExp[]

  protected readonly enabledDirectories: NextEnabledDirectories
  protected abstract getEnabledDirectories(dev: boolean): NextEnabledDirectories

  protected readonly experimentalTestProxy?: boolean

  protected abstract findPageComponents(params: {
    locale: string | undefined
    page: string
    query: NextParsedUrlQuery
    params: Params
    isAppPath: boolean
    // The following parameters are used in the development server's
    // implementation.
    sriEnabled?: boolean
    appPaths?: ReadonlyArray<string> | null
    shouldEnsure?: boolean
    url?: string
  }): Promise<FindComponentsResult | null>
  protected abstract getPrerenderManifest(): DeepReadonly<PrerenderManifest>
  protected abstract getNextFontManifest():
    | DeepReadonly<NextFontManifest>
    | undefined
  protected abstract attachRequestMeta(
    req: ServerRequest,
    parsedUrl: NextUrlWithParsedQuery
  ): void
  protected abstract hasPage(pathname: string): Promise<boolean>

  protected abstract sendRenderResult(
    req: ServerRequest,
    res: ServerResponse,
    options: {
      result: RenderResult
      type: 'html' | 'json' | 'rsc'
      generateEtags: boolean
      poweredByHeader: boolean
      cacheControl: CacheControl | undefined
    }
  ): Promise<void>

  protected abstract runApi(
    req: ServerRequest,
    res: ServerResponse,
    query: ParsedUrlQuery,
    match: PagesAPIRouteMatch
  ): Promise<boolean>

  protected abstract renderHTML(
    req: ServerRequest,
    res: ServerResponse,
    pathname: string,
    query: NextParsedUrlQuery,
    renderOpts: LoadedRenderOpts
  ): Promise<RenderResult>

  protected abstract getIncrementalCache(options: {
    requestHeaders: Record<string, undefined | string | string[]>
    requestProtocol: 'http' | 'https'
  }): Promise<import('./lib/incremental-cache').IncrementalCache>

  protected abstract getResponseCache(options: {
    dev: boolean
  }): ResponseCacheBase

  protected getServerComponentsHmrCache():
    | ServerComponentsHmrCache
    | undefined {
    return this.nextConfig.experimental.serverComponentsHmrCache
      ? (globalThis as any).__serverComponentsHmrCache
      : undefined
  }

  protected abstract loadEnvConfig(params: {
    dev: boolean
    forceReload?: boolean
  }): void

  // TODO-APP: (wyattjoh): Make protected again. Used for turbopack in route-resolver.ts right now.
  public readonly matchers: RouteMatcherManager
  protected readonly i18nProvider?: I18NProvider
  protected readonly localeNormalizer?: LocaleRouteNormalizer

  protected readonly normalizers: {
    readonly rsc: RSCPathnameNormalizer | undefined
    readonly prefetchRSC: PrefetchRSCPathnameNormalizer | undefined
    readonly segmentPrefetchRSC: SegmentPrefixRSCPathnameNormalizer | undefined
    readonly data: NextDataPathnameNormalizer | undefined
  }

  private readonly isAppPPREnabled: boolean
  private readonly isAppSegmentPrefetchEnabled: boolean

  /**
   * This is used to persist cache scopes across
   * prefetch -> full route requests for dynamic IO
   * it's only fully used in dev
   */

  public constructor(options: ServerOptions) {
    const {
      dir = '.',
      quiet = false,
      conf,
      dev = false,
      minimalMode = false,
      hostname,
      port,
      experimentalTestProxy,
    } = options

    this.experimentalTestProxy = experimentalTestProxy
    this.serverOptions = options

    this.dir =
      process.env.NEXT_RUNTIME === 'edge' ? dir : require('path').resolve(dir)

    this.quiet = quiet
    this.loadEnvConfig({ dev })

    // TODO: should conf be normalized to prevent missing
    // values from causing issues as this can be user provided
    this.nextConfig = conf as NextConfigComplete
    this.hostname = hostname
    if (this.hostname) {
      // we format the hostname so that it can be fetched
      this.fetchHostname = formatHostname(this.hostname)
    }
    this.port = port
    this.distDir =
      process.env.NEXT_RUNTIME === 'edge'
        ? this.nextConfig.distDir
        : require('path').join(this.dir, this.nextConfig.distDir)
    this.publicDir = this.getPublicDir()
    this.hasStaticDir = !minimalMode && this.getHasStaticDir()

    this.i18nProvider = this.nextConfig.i18n?.locales
      ? new I18NProvider(this.nextConfig.i18n)
      : undefined

    // Configure the locale normalizer, it's used for routes inside `pages/`.
    this.localeNormalizer = this.i18nProvider
      ? new LocaleRouteNormalizer(this.i18nProvider)
      : undefined

    // Only serverRuntimeConfig needs the default
    // publicRuntimeConfig gets it's default in client/index.js
    const {
      serverRuntimeConfig = {},
      publicRuntimeConfig,
      assetPrefix,
      generateEtags,
    } = this.nextConfig

    this.buildId = this.getBuildId()
    // this is a hack to avoid Webpack knowing this is equal to this.minimalMode
    // because we replace this.minimalMode to true in production bundles.
    const minimalModeKey = 'minimalMode'
    this[minimalModeKey] =
      minimalMode || !!process.env.NEXT_PRIVATE_MINIMAL_MODE

    this.enabledDirectories = this.getEnabledDirectories(dev)

    this.isAppPPREnabled =
      this.enabledDirectories.app &&
      checkIsAppPPREnabled(this.nextConfig.experimental.ppr)

    this.isAppSegmentPrefetchEnabled =
      this.enabledDirectories.app &&
      this.nextConfig.experimental.clientSegmentCache === true

    this.normalizers = {
      // We should normalize the pathname from the RSC prefix only in minimal
      // mode as otherwise that route is not exposed external to the server as
      // we instead only rely on the headers.
      rsc:
        this.enabledDirectories.app && this.minimalMode
          ? new RSCPathnameNormalizer()
          : undefined,
      prefetchRSC:
        this.isAppPPREnabled && this.minimalMode
          ? new PrefetchRSCPathnameNormalizer()
          : undefined,
      segmentPrefetchRSC:
        this.isAppSegmentPrefetchEnabled && this.minimalMode
          ? new SegmentPrefixRSCPathnameNormalizer()
          : undefined,
      data: this.enabledDirectories.pages
        ? new NextDataPathnameNormalizer(this.buildId)
        : undefined,
    }

    this.nextFontManifest = this.getNextFontManifest()

    if (process.env.NEXT_RUNTIME !== 'edge') {
      process.env.NEXT_DEPLOYMENT_ID = this.nextConfig.deploymentId || ''
    }

    this.renderOpts = {
      supportsDynamicResponse: true,
      trailingSlash: this.nextConfig.trailingSlash,
      deploymentId: this.nextConfig.deploymentId,
      strictNextHead: this.nextConfig.experimental.strictNextHead ?? true,
      poweredByHeader: this.nextConfig.poweredByHeader,
      canonicalBase: this.nextConfig.amp.canonicalBase || '',
      generateEtags,
      previewProps: this.getPrerenderManifest().preview,
      ampOptimizerConfig: this.nextConfig.experimental.amp?.optimizer,
      basePath: this.nextConfig.basePath,
      images: this.nextConfig.images,
      optimizeCss: this.nextConfig.experimental.optimizeCss,
      nextConfigOutput: this.nextConfig.output,
      nextScriptWorkers: this.nextConfig.experimental.nextScriptWorkers,
      disableOptimizedLoading:
        this.nextConfig.experimental.disableOptimizedLoading,
      domainLocales: this.nextConfig.i18n?.domains,
      distDir: this.distDir,
      serverComponents: this.enabledDirectories.app,
      cacheLifeProfiles: this.nextConfig.experimental.cacheLife,
      enableTainting: this.nextConfig.experimental.taint,
      crossOrigin: this.nextConfig.crossOrigin
        ? this.nextConfig.crossOrigin
        : undefined,
      largePageDataBytes: this.nextConfig.experimental.largePageDataBytes,
      // Only the `publicRuntimeConfig` key is exposed to the client side
      // It'll be rendered as part of __NEXT_DATA__ on the client side
      runtimeConfig:
        Object.keys(publicRuntimeConfig).length > 0
          ? publicRuntimeConfig
          : undefined,

      // @ts-expect-error internal field not publicly exposed
      isExperimentalCompile: this.nextConfig.experimental.isExperimentalCompile,
      // `htmlLimitedBots` is passed to server as serialized config in string format
      htmlLimitedBots: this.nextConfig.htmlLimitedBots,
      experimental: {
        expireTime: this.nextConfig.expireTime,
        clientTraceMetadata: this.nextConfig.experimental.clientTraceMetadata,
        dynamicIO: this.nextConfig.experimental.dynamicIO ?? false,
        clientSegmentCache:
          this.nextConfig.experimental.clientSegmentCache ?? false,
        inlineCss: this.nextConfig.experimental.inlineCss ?? false,
        authInterrupts: !!this.nextConfig.experimental.authInterrupts,
      },
      onInstrumentationRequestError:
        this.instrumentationOnRequestError.bind(this),
      reactMaxHeadersLength: this.nextConfig.reactMaxHeadersLength,
    }

    // Initialize next/config with the environment configuration
    setConfig({
      serverRuntimeConfig,
      publicRuntimeConfig,
    })

    this.pagesManifest = this.getPagesManifest()
    this.appPathsManifest = this.getAppPathsManifest()
    this.appPathRoutes = this.getAppPathRoutes()
    this.interceptionRoutePatterns = this.getinterceptionRoutePatterns()

    // Configure the routes.
    this.matchers = this.getRouteMatchers()

    // Start route compilation. We don't wait for the routes to finish loading
    // because we use the `waitTillReady` promise below in `handleRequest` to
    // wait. Also we can't `await` in the constructor.
    void this.matchers.reload()

    this.setAssetPrefix(assetPrefix)
    this.responseCache = this.getResponseCache({ dev })
  }

  protected reloadMatchers() {
    return this.matchers.reload()
  }

  private handleRSCRequest: RouteHandler<ServerRequest, ServerResponse> = (
    req,
    _res,
    parsedUrl
  ) => {
    if (!parsedUrl.pathname) return false

    if (this.normalizers.segmentPrefetchRSC?.match(parsedUrl.pathname)) {
      const result = this.normalizers.segmentPrefetchRSC.extract(
        parsedUrl.pathname
      )
      if (!result) return false

      const { originalPathname, segmentPath } = result
      parsedUrl.pathname = originalPathname

      // Mark the request as a router prefetch request.
      req.headers[RSC_HEADER.toLowerCase()] = '1'
      req.headers[NEXT_ROUTER_PREFETCH_HEADER.toLowerCase()] = '1'
      req.headers[NEXT_ROUTER_SEGMENT_PREFETCH_HEADER.toLowerCase()] =
        segmentPath

      addRequestMeta(req, 'isRSCRequest', true)
      addRequestMeta(req, 'isPrefetchRSCRequest', true)
      addRequestMeta(req, 'segmentPrefetchRSCRequest', segmentPath)
    } else if (this.normalizers.prefetchRSC?.match(parsedUrl.pathname)) {
      parsedUrl.pathname = this.normalizers.prefetchRSC.normalize(
        parsedUrl.pathname,
        true
      )

      // Mark the request as a router prefetch request.
      req.headers[RSC_HEADER.toLowerCase()] = '1'
      req.headers[NEXT_ROUTER_PREFETCH_HEADER.toLowerCase()] = '1'
      addRequestMeta(req, 'isRSCRequest', true)
      addRequestMeta(req, 'isPrefetchRSCRequest', true)
    } else if (this.normalizers.rsc?.match(parsedUrl.pathname)) {
      parsedUrl.pathname = this.normalizers.rsc.normalize(
        parsedUrl.pathname,
        true
      )

      // Mark the request as a RSC request.
      req.headers[RSC_HEADER.toLowerCase()] = '1'
      addRequestMeta(req, 'isRSCRequest', true)
    } else if (req.headers['x-now-route-matches']) {
      // If we didn't match, return with the flight headers stripped. If in
      // minimal mode we didn't match based on the path, this can't be a RSC
      // request. This is because Vercel only sends this header during
      // revalidation requests and we want the cache to instead depend on the
      // request path for flight information.
      stripFlightHeaders(req.headers)

      return false
    } else if (req.headers[RSC_HEADER.toLowerCase()] === '1') {
      addRequestMeta(req, 'isRSCRequest', true)

      if (req.headers[NEXT_ROUTER_PREFETCH_HEADER.toLowerCase()] === '1') {
        addRequestMeta(req, 'isPrefetchRSCRequest', true)

        const segmentPrefetchRSCRequest =
          req.headers[NEXT_ROUTER_SEGMENT_PREFETCH_HEADER.toLowerCase()]
        if (typeof segmentPrefetchRSCRequest === 'string') {
          addRequestMeta(
            req,
            'segmentPrefetchRSCRequest',
            segmentPrefetchRSCRequest
          )
        }
      }
    } else {
      // Otherwise just return without doing anything.
      return false
    }

    if (req.url) {
      const parsed = parseUrl(req.url)
      parsed.pathname = parsedUrl.pathname
      req.url = formatUrl(parsed)
    }

    return false
  }

  private handleNextDataRequest: RouteHandler<ServerRequest, ServerResponse> =
    async (req, res, parsedUrl) => {
      const middleware = await this.getMiddleware()
      const params = matchNextDataPathname(parsedUrl.pathname)

      // ignore for non-next data URLs
      if (!params || !params.path) {
        return false
      }

      if (params.path[0] !== this.buildId) {
        // Ignore if its a middleware request when we aren't on edge.
        if (
          process.env.NEXT_RUNTIME !== 'edge' &&
          getRequestMeta(req, 'middlewareInvoke')
        ) {
          return false
        }

        // Make sure to 404 if the buildId isn't correct
        await this.render404(req, res, parsedUrl)
        return true
      }

      // remove buildId from URL
      params.path.shift()

      const lastParam = params.path[params.path.length - 1]

      // show 404 if it doesn't end with .json
      if (typeof lastParam !== 'string' || !lastParam.endsWith('.json')) {
        await this.render404(req, res, parsedUrl)
        return true
      }

      // re-create page's pathname
      let pathname = `/${params.path.join('/')}`
      pathname = getRouteFromAssetPath(pathname, '.json')

      // ensure trailing slash is normalized per config
      if (middleware) {
        if (this.nextConfig.trailingSlash && !pathname.endsWith('/')) {
          pathname += '/'
        }
        if (
          !this.nextConfig.trailingSlash &&
          pathname.length > 1 &&
          pathname.endsWith('/')
        ) {
          pathname = pathname.substring(0, pathname.length - 1)
        }
      }

      if (this.i18nProvider) {
        // Remove the port from the hostname if present.
        const hostname = req?.headers.host?.split(':', 1)[0].toLowerCase()

        const domainLocale = this.i18nProvider.detectDomainLocale(hostname)
        const defaultLocale =
          domainLocale?.defaultLocale ?? this.i18nProvider.config.defaultLocale

        const localePathResult = this.i18nProvider.analyze(pathname)

        // If the locale is detected from the path, we need to remove it
        // from the pathname.
        if (localePathResult.detectedLocale) {
          pathname = localePathResult.pathname
        }

        // Update the query with the detected locale and default locale.
        addRequestMeta(req, 'locale', localePathResult.detectedLocale)
        addRequestMeta(req, 'defaultLocale', defaultLocale)

        // If the locale is not detected from the path, we need to mark that
        // it was not inferred from default.
        if (!localePathResult.detectedLocale) {
          removeRequestMeta(req, 'localeInferredFromDefault')
        }

        // If no locale was detected and we don't have middleware, we need
        // to render a 404 page.
        if (!localePathResult.detectedLocale && !middleware) {
          addRequestMeta(req, 'locale', defaultLocale)
          await this.render404(req, res, parsedUrl)
          return true
        }
      }

      parsedUrl.pathname = pathname
      addRequestMeta(req, 'isNextDataReq', true)

      return false
    }

  protected handleNextImageRequest: RouteHandler<
    ServerRequest,
    ServerResponse
  > = () => false

  protected handleCatchallRenderRequest: RouteHandler<
    ServerRequest,
    ServerResponse
  > = () => false

  protected handleCatchallMiddlewareRequest: RouteHandler<
    ServerRequest,
    ServerResponse
  > = () => false

  protected getRouteMatchers(): RouteMatcherManager {
    // Create a new manifest loader that get's the manifests from the server.
    const manifestLoader = new ServerManifestLoader((name) => {
      switch (name) {
        case PAGES_MANIFEST:
          return this.getPagesManifest() ?? null
        case APP_PATHS_MANIFEST:
          return this.getAppPathsManifest() ?? null
        default:
          return null
      }
    })

    // Configure the matchers and handlers.
    const matchers: RouteMatcherManager = new DefaultRouteMatcherManager()

    // Match pages under `pages/`.
    matchers.push(
      new PagesRouteMatcherProvider(
        this.distDir,
        manifestLoader,
        this.i18nProvider
      )
    )

    // Match api routes under `pages/api/`.
    matchers.push(
      new PagesAPIRouteMatcherProvider(
        this.distDir,
        manifestLoader,
        this.i18nProvider
      )
    )

    // If the app directory is enabled, then add the app matchers and handlers.
    if (this.enabledDirectories.app) {
      // Match app pages under `app/`.
      matchers.push(
        new AppPageRouteMatcherProvider(this.distDir, manifestLoader)
      )
      matchers.push(
        new AppRouteRouteMatcherProvider(this.distDir, manifestLoader)
      )
    }

    return matchers
  }

  protected async instrumentationOnRequestError(
    ...args: Parameters<ServerOnInstrumentationRequestError>
  ) {
    const [err, req, ctx] = args

    if (this.instrumentation) {
      try {
        await this.instrumentation.onRequestError?.(
          err,
          {
            path: req.url || '',
            method: req.method || 'GET',
            // Normalize middleware headers and other server request headers
            headers:
              req instanceof NextRequestHint
                ? Object.fromEntries(req.headers.entries())
                : req.headers,
          },
          ctx
        )
      } catch (handlerErr) {
        // Log the soft error and continue, since errors can thrown from react stream handler
        console.error('Error in instrumentation.onRequestError:', handlerErr)
      }
    }
  }

  public logError(err: Error): void {
    if (this.quiet) return
    Log.error(err)
  }

  public async handleRequest(
    req: ServerRequest,
    res: ServerResponse,
    parsedUrl?: NextUrlWithParsedQuery
  ): Promise<void> {
    await this.prepare()
    const method = req.method.toUpperCase()

    const tracer = getTracer()
    return tracer.withPropagatedContext(req.headers, () => {
      return tracer.trace(
        BaseServerSpan.handleRequest,
        {
          spanName: `${method} ${req.url}`,
          kind: SpanKind.SERVER,
          attributes: {
            'http.method': method,
            'http.target': req.url,
          },
        },
        async (span) =>
          this.handleRequestImpl(req, res, parsedUrl).finally(() => {
            if (!span) return

            const isRSCRequest = getRequestMeta(req, 'isRSCRequest') ?? false
            span.setAttributes({
              'http.status_code': res.statusCode,
              'next.rsc': isRSCRequest,
            })

            const rootSpanAttributes = tracer.getRootSpanAttributes()
            // We were unable to get attributes, probably OTEL is not enabled
            if (!rootSpanAttributes) return

            if (
              rootSpanAttributes.get('next.span_type') !==
              BaseServerSpan.handleRequest
            ) {
              console.warn(
                `Unexpected root span type '${rootSpanAttributes.get(
                  'next.span_type'
                )}'. Please report this Next.js issue https://github.com/vercel/next.js`
              )
              return
            }

            const route = rootSpanAttributes.get('next.route')
            if (route) {
              const name = isRSCRequest
                ? `RSC ${method} ${route}`
                : `${method} ${route}`

              span.setAttributes({
                'next.route': route,
                'http.route': route,
                'next.span_name': name,
              })
              span.updateName(name)
            } else {
              span.updateName(
                isRSCRequest
                  ? `RSC ${method} ${req.url}`
                  : `${method} ${req.url}`
              )
            }
          })
      )
    })
  }

  private async handleRequestImpl(
    req: ServerRequest,
    res: ServerResponse,
    parsedUrl?: NextUrlWithParsedQuery
  ): Promise<void> {
    try {
      // Wait for the matchers to be ready.
      await this.matchers.waitTillReady()

      // ensure cookies set in middleware are merged and
      // not overridden by API routes/getServerSideProps
      patchSetHeaderWithCookieSupport(
        req,
        isNodeNextResponse(res) ? res.originalResponse : res
      )

      const urlParts = (req.url || '').split('?', 1)
      const urlNoQuery = urlParts[0]

      // this normalizes repeated slashes in the path e.g. hello//world ->
      // hello/world or backslashes to forward slashes, this does not
      // handle trailing slash as that is handled the same as a next.config.js
      // redirect
      if (urlNoQuery?.match(/(\\|\/\/)/)) {
        const cleanUrl = normalizeRepeatedSlashes(req.url!)
        res.redirect(cleanUrl, 308).body(cleanUrl).send()
        return
      }

      // Parse url if parsedUrl not provided
      if (!parsedUrl || typeof parsedUrl !== 'object') {
        if (!req.url) {
          throw new Error('Invariant: url can not be undefined')
        }

        parsedUrl = parseUrl(req.url!, true)
      }

      if (!parsedUrl.pathname) {
        throw new Error("Invariant: pathname can't be empty")
      }

      // Parse the querystring ourselves if the user doesn't handle querystring parsing
      if (typeof parsedUrl.query === 'string') {
        parsedUrl.query = Object.fromEntries(
          new URLSearchParams(parsedUrl.query)
        )
      }

      // Update the `x-forwarded-*` headers.
      const { originalRequest = null } = isNodeNextRequest(req) ? req : {}
      const xForwardedProto = originalRequest?.headers['x-forwarded-proto']
      const isHttps = xForwardedProto
        ? xForwardedProto === 'https'
        : !!(originalRequest?.socket as TLSSocket)?.encrypted

      req.headers['x-forwarded-host'] ??= req.headers['host'] ?? this.hostname
      req.headers['x-forwarded-port'] ??= this.port
        ? this.port.toString()
        : isHttps
          ? '443'
          : '80'
      req.headers['x-forwarded-proto'] ??= isHttps ? 'https' : 'http'
      req.headers['x-forwarded-for'] ??= originalRequest?.socket?.remoteAddress

      // This should be done before any normalization of the pathname happens as
      // it captures the initial URL.
      this.attachRequestMeta(req, parsedUrl)

      let finished = await this.handleRSCRequest(req, res, parsedUrl)
      if (finished) return

      const domainLocale = this.i18nProvider?.detectDomainLocale(
        getHostname(parsedUrl, req.headers)
      )

      const defaultLocale =
        domainLocale?.defaultLocale || this.nextConfig.i18n?.defaultLocale
      addRequestMeta(req, 'defaultLocale', defaultLocale)

      const url = parseUrlUtil(req.url.replace(/^\/+/, '/'))
      const pathnameInfo = getNextPathnameInfo(url.pathname, {
        nextConfig: this.nextConfig,
        i18nProvider: this.i18nProvider,
      })
      url.pathname = pathnameInfo.pathname

      if (pathnameInfo.basePath) {
        req.url = removePathPrefix(req.url!, this.nextConfig.basePath)
      }

      const useMatchedPathHeader =
        this.minimalMode && typeof req.headers[MATCHED_PATH_HEADER] === 'string'

      // TODO: merge handling with invokePath
      if (useMatchedPathHeader) {
        try {
          if (this.enabledDirectories.app) {
            // ensure /index path is normalized for prerender
            // in minimal mode
            if (req.url.match(/^\/index($|\?)/)) {
              req.url = req.url.replace(/^\/index/, '/')
            }
            parsedUrl.pathname =
              parsedUrl.pathname === '/index' ? '/' : parsedUrl.pathname
          }

          // x-matched-path is the source of truth, it tells what page
          // should be rendered because we don't process rewrites in minimalMode
          let { pathname: matchedPath } = new URL(
            req.headers[MATCHED_PATH_HEADER] as string,
            'http://localhost'
          )

          let { pathname: urlPathname } = new URL(req.url, 'http://localhost')

          // For ISR the URL is normalized to the prerenderPath so if
          // it's a data request the URL path will be the data URL,
          // basePath is already stripped by this point
          if (this.normalizers.data?.match(urlPathname)) {
            addRequestMeta(req, 'isNextDataReq', true)
          }
          // In minimal mode, if PPR is enabled, then we should check to see if
          // the request should be a resume request.
          else if (
            this.isAppPPREnabled &&
            this.minimalMode &&
            req.headers[NEXT_RESUME_HEADER] === '1' &&
            req.method === 'POST'
          ) {
            // Decode the postponed state from the request body, it will come as
            // an array of buffers, so collect them and then concat them to form
            // the string.
            const body: Array<Buffer> = []
            for await (const chunk of req.body) {
              body.push(chunk)
            }
            const postponed = Buffer.concat(body).toString('utf8')

            addRequestMeta(req, 'postponed', postponed)
          }

          matchedPath = this.normalize(matchedPath)
          const normalizedUrlPath = this.stripNextDataPath(urlPathname)

          // Perform locale detection and normalization.
          const localeAnalysisResult = this.i18nProvider?.analyze(matchedPath, {
            defaultLocale,
          })

          // The locale result will be defined even if the locale was not
          // detected for the request because it will be inferred from the
          // default locale.
          if (localeAnalysisResult) {
            addRequestMeta(req, 'locale', localeAnalysisResult.detectedLocale)

            // If the detected locale was inferred from the default locale, we
            // need to modify the metadata on the request to indicate that.
            if (localeAnalysisResult.inferredFromDefault) {
              addRequestMeta(req, 'localeInferredFromDefault', true)
            } else {
              removeRequestMeta(req, 'localeInferredFromDefault')
            }
          }

          // TODO: check if this is needed any more?
          matchedPath = denormalizePagePath(matchedPath)

          let srcPathname = matchedPath
          let pageIsDynamic = isDynamicRoute(srcPathname)

          if (!pageIsDynamic) {
            const match = await this.matchers.match(srcPathname, {
              i18n: localeAnalysisResult,
            })

            // Update the source pathname to the matched page's pathname.
            if (match) {
              srcPathname = match.definition.pathname
              // The page is dynamic if the params are defined.
              pageIsDynamic = typeof match.params !== 'undefined'
            }
          }

          // The rest of this function can't handle i18n properly, so ensure we
          // restore the pathname with the locale information stripped from it
          // now that we're done matching if we're using i18n.
          if (localeAnalysisResult) {
            matchedPath = localeAnalysisResult.pathname
          }

          const utils = getUtils({
            pageIsDynamic,
            page: srcPathname,
            i18n: this.nextConfig.i18n,
            basePath: this.nextConfig.basePath,
            rewrites: this.getRoutesManifest()?.rewrites || {
              beforeFiles: [],
              afterFiles: [],
              fallback: [],
            },
            caseSensitive: !!this.nextConfig.experimental.caseSensitiveRoutes,
          })

          // Ensure parsedUrl.pathname includes locale before processing
          // rewrites or they won't match correctly.
          if (defaultLocale && !pathnameInfo.locale) {
            parsedUrl.pathname = `/${defaultLocale}${parsedUrl.pathname}`
          }

          const pathnameBeforeRewrite = parsedUrl.pathname
          const rewriteParamKeys = Object.keys(
            utils.handleRewrites(req, parsedUrl)
          )
          const didRewrite = pathnameBeforeRewrite !== parsedUrl.pathname

          if (didRewrite && parsedUrl.pathname) {
            addRequestMeta(req, 'rewroteURL', parsedUrl.pathname)
          }

          // Create a copy of the query params to avoid mutating the original
          // object. This prevents any overlapping query params that have the
          // same normalized key from causing issues.
          const queryParams = { ...parsedUrl.query }

          for (const [key, value] of Object.entries(parsedUrl.query)) {
            const normalizedKey = normalizeNextQueryParam(key)
            if (!normalizedKey) continue

            // Remove the prefixed key from the query params because we want
            // to consume it for the dynamic route matcher.
            delete parsedUrl.query[key]

            if (typeof value === 'undefined') continue
            queryParams[normalizedKey] = value
          }

          // interpolate dynamic params and normalize URL if needed
          if (pageIsDynamic) {
            let params: ParsedUrlQuery | false = {}

            let paramsResult = utils.normalizeDynamicRouteParams(
              queryParams,
              false
            )

            // for prerendered ISR paths we attempt parsing the route
            // params from the URL directly as route-matches may not
            // contain the correct values due to the filesystem path
            // matching before the dynamic route has been matched
            if (
              !paramsResult.hasValidParams &&
              !isDynamicRoute(normalizedUrlPath)
            ) {
              let matcherParams = utils.dynamicRouteMatcher?.(normalizedUrlPath)

              if (matcherParams) {
                utils.normalizeDynamicRouteParams(matcherParams, false)
                Object.assign(paramsResult.params, matcherParams)
                paramsResult.hasValidParams = true
              }
            }

            // if an action request is bypassing a prerender and we
            // don't have the params in the URL since it was prerendered
            // and matched during handle: 'filesystem' rather than dynamic route
            // resolving we need to parse the params from the matched-path.
            // Note: this is similar to above case but from match-path instead
            // of from the request URL since a rewrite could cause that to not
            // match the src pathname
            if (
              // we can have a collision with /index and a top-level /[slug]
              matchedPath !== '/index' &&
              !paramsResult.hasValidParams &&
              !isDynamicRoute(matchedPath)
            ) {
              let matcherParams = utils.dynamicRouteMatcher?.(matchedPath)

              if (matcherParams) {
                const curParamsResult = utils.normalizeDynamicRouteParams(
                  matcherParams,
                  false
                )

                if (curParamsResult.hasValidParams) {
                  Object.assign(params, matcherParams)
                  paramsResult = curParamsResult
                }
              }
            }

            if (paramsResult.hasValidParams) {
              params = paramsResult.params
            }

            const routeMatchesHeader = req.headers['x-now-route-matches']
            if (
              typeof routeMatchesHeader === 'string' &&
              routeMatchesHeader &&
              isDynamicRoute(matchedPath) &&
              !paramsResult.hasValidParams
            ) {
              const routeMatches =
                utils.getParamsFromRouteMatches(routeMatchesHeader)

              if (routeMatches) {
                paramsResult = utils.normalizeDynamicRouteParams(
                  routeMatches,
                  true
                )

                if (paramsResult.hasValidParams) {
                  params = paramsResult.params
                }
              }
            }

            // Try to parse the params from the query if we couldn't parse them
            // from the route matches but ignore missing optional params.
            if (!paramsResult.hasValidParams) {
              paramsResult = utils.normalizeDynamicRouteParams(
                queryParams,
                true
              )

              if (paramsResult.hasValidParams) {
                params = paramsResult.params
              }
            }

            // handle the actual dynamic route name being requested
            if (
              utils.defaultRouteMatches &&
              normalizedUrlPath === srcPathname &&
              !paramsResult.hasValidParams &&
              !utils.normalizeDynamicRouteParams({ ...params }, true)
                .hasValidParams
            ) {
              params = utils.defaultRouteMatches

              // Mark that the default route matches were set on the request
              // during routing.
              addRequestMeta(req, 'didSetDefaultRouteMatches', true)
            }

            if (params) {
              matchedPath = utils.interpolateDynamicPath(srcPathname, params)
              req.url = utils.interpolateDynamicPath(req.url!, params)

              // If the request is for a segment prefetch, we need to update the
              // segment prefetch request path to include the interpolated
              // params.
              let segmentPrefetchRSCRequest = getRequestMeta(
                req,
                'segmentPrefetchRSCRequest'
              )
              if (
                segmentPrefetchRSCRequest &&
                isDynamicRoute(segmentPrefetchRSCRequest, false)
              ) {
                segmentPrefetchRSCRequest = utils.interpolateDynamicPath(
                  segmentPrefetchRSCRequest,
                  params
                )

                req.headers[NEXT_ROUTER_SEGMENT_PREFETCH_HEADER.toLowerCase()] =
                  segmentPrefetchRSCRequest
                addRequestMeta(
                  req,
                  'segmentPrefetchRSCRequest',
                  segmentPrefetchRSCRequest
                )
              }
            }
          }

          if (pageIsDynamic || didRewrite) {
            utils.normalizeVercelUrl(req, [
              ...rewriteParamKeys,
              ...Object.keys(utils.defaultRouteRegex?.groups || {}),
            ])
          }
          parsedUrl.pathname = matchedPath
          url.pathname = parsedUrl.pathname
          finished = await this.normalizeAndAttachMetadata(req, res, parsedUrl)
          if (finished) return
        } catch (err) {
          if (err instanceof DecodeError || err instanceof NormalizeError) {
            res.statusCode = 400
            return this.renderError(null, req, res, '/_error', {})
          }
          throw err
        }
      }

      addRequestMeta(req, 'isLocaleDomain', Boolean(domainLocale))

      if (pathnameInfo.locale) {
        req.url = formatUrl(url)
        addRequestMeta(req, 'didStripLocale', true)
      }

      // If we aren't in minimal mode or there is no locale in the query
      // string, add the locale to the query string.
      if (!this.minimalMode || !getRequestMeta(req, 'locale')) {
        // If the locale is in the pathname, add it to the query string.
        if (pathnameInfo.locale) {
          addRequestMeta(req, 'locale', pathnameInfo.locale)
        }
        // If the default locale is available, add it to the query string and
        // mark it as inferred rather than implicit.
        else if (defaultLocale) {
          addRequestMeta(req, 'locale', defaultLocale)
          addRequestMeta(req, 'localeInferredFromDefault', true)
        }
      }

      // set incremental cache to request meta so it can
      // be passed down for edge functions and the fetch disk
      // cache can be leveraged locally
      if (
        !(this.serverOptions as any).webServerConfig &&
        !getRequestMeta(req, 'incrementalCache')
      ) {
        let protocol: 'http:' | 'https:' = 'https:'

        try {
          const parsedFullUrl = new URL(
            getRequestMeta(req, 'initURL') || '/',
            'http://n'
          )
          protocol = parsedFullUrl.protocol as 'https:' | 'http:'
        } catch {}

        const incrementalCache = await this.getIncrementalCache({
          requestHeaders: Object.assign({}, req.headers),
          requestProtocol: protocol.substring(0, protocol.length - 1) as
            | 'http'
            | 'https',
        })

        incrementalCache.resetRequestCache()
        addRequestMeta(req, 'incrementalCache', incrementalCache)
        ;(globalThis as any).__incrementalCache = incrementalCache
      }

      // If the header is present, receive the expired tags from all the
      // cache handlers.
      const handlers = getCacheHandlers()
      if (handlers) {
        const header = req.headers[NEXT_CACHE_REVALIDATED_TAGS_HEADER]
        const expiredTags = typeof header === 'string' ? header.split(',') : []

        const promises: Promise<void>[] = []
        for (const handler of handlers) {
          promises.push(handler.receiveExpiredTags(...expiredTags))
        }

        // Only await if there are any promises to wait for.
        if (promises.length > 0) await Promise.all(promises)
      }

      // set server components HMR cache to request meta so it can be passed
      // down for edge functions
      if (!getRequestMeta(req, 'serverComponentsHmrCache')) {
        addRequestMeta(
          req,
          'serverComponentsHmrCache',
          this.getServerComponentsHmrCache()
        )
      }

      // when invokePath is specified we can short short circuit resolving
      // we only honor this header if we are inside of a render worker to
      // prevent external users coercing the routing path
      const invokePath = getRequestMeta(req, 'invokePath')
      const useInvokePath =
        !useMatchedPathHeader &&
        process.env.NEXT_RUNTIME !== 'edge' &&
        invokePath

      if (useInvokePath) {
        const invokeStatus = getRequestMeta(req, 'invokeStatus')
        if (invokeStatus) {
          const invokeQuery = getRequestMeta(req, 'invokeQuery')

          if (invokeQuery) {
            Object.assign(parsedUrl.query, invokeQuery)
          }

          res.statusCode = invokeStatus
          let err: Error | null = getRequestMeta(req, 'invokeError') || null

          return this.renderError(err, req, res, '/_error', parsedUrl.query)
        }

        const parsedMatchedPath = new URL(invokePath || '/', 'http://n')
        const invokePathnameInfo = getNextPathnameInfo(
          parsedMatchedPath.pathname,
          {
            nextConfig: this.nextConfig,
            parseData: false,
          }
        )

        if (invokePathnameInfo.locale) {
          addRequestMeta(req, 'locale', invokePathnameInfo.locale)
        }

        if (parsedUrl.pathname !== parsedMatchedPath.pathname) {
          parsedUrl.pathname = parsedMatchedPath.pathname
          addRequestMeta(req, 'rewroteURL', invokePathnameInfo.pathname)
        }
        const normalizeResult = normalizeLocalePath(
          removePathPrefix(parsedUrl.pathname, this.nextConfig.basePath || ''),
          this.nextConfig.i18n?.locales
        )

        if (normalizeResult.detectedLocale) {
          addRequestMeta(req, 'locale', normalizeResult.detectedLocale)
        }
        parsedUrl.pathname = normalizeResult.pathname

        for (const key of Object.keys(parsedUrl.query)) {
          delete parsedUrl.query[key]
        }
        const invokeQuery = getRequestMeta(req, 'invokeQuery')

        if (invokeQuery) {
          Object.assign(parsedUrl.query, invokeQuery)
        }

        finished = await this.normalizeAndAttachMetadata(req, res, parsedUrl)
        if (finished) return

        await this.handleCatchallRenderRequest(req, res, parsedUrl)
        return
      }

      if (
        process.env.NEXT_RUNTIME !== 'edge' &&
        getRequestMeta(req, 'middlewareInvoke')
      ) {
        finished = await this.normalizeAndAttachMetadata(req, res, parsedUrl)
        if (finished) return

        finished = await this.handleCatchallMiddlewareRequest(
          req,
          res,
          parsedUrl
        )
        if (finished) return

        const err = new Error()
        ;(err as any).result = {
          response: new Response(null, {
            headers: {
              'x-middleware-next': '1',
            },
          }),
        }
        ;(err as any).bubble = true
        throw err
      }

      // This wasn't a request via the matched path or the invoke path, so
      // prepare for a legacy run by removing the base path.

      // ensure we strip the basePath when not using an invoke header
      if (!useMatchedPathHeader && pathnameInfo.basePath) {
        parsedUrl.pathname = removePathPrefix(
          parsedUrl.pathname,
          pathnameInfo.basePath
        )
      }

      res.statusCode = 200
      return await this.run(req, res, parsedUrl)
    } catch (err: any) {
      if (err instanceof NoFallbackError) {
        throw err
      }

      if (
        (err && typeof err === 'object' && err.code === 'ERR_INVALID_URL') ||
        err instanceof DecodeError ||
        err instanceof NormalizeError
      ) {
        res.statusCode = 400
        return this.renderError(null, req, res, '/_error', {})
      }

      if (
        this.minimalMode ||
        this.renderOpts.dev ||
        (isBubbledError(err) && err.bubble)
      ) {
        throw err
      }
      this.logError(getProperError(err))
      res.statusCode = 500
      res.body('Internal Server Error').send()
    }
  }

  /**
   * Normalizes a pathname without attaching any metadata from any matched
   * normalizer.
   *
   * @param pathname the pathname to normalize
   * @returns the normalized pathname
   */
  private normalize = (pathname: string) => {
    const normalizers: Array<PathnameNormalizer> = []

    if (this.normalizers.data) {
      normalizers.push(this.normalizers.data)
    }

    // We have to put the segment prefetch normalizer before the RSC normalizer
    // because the RSC normalizer will match the prefetch RSC routes too.
    if (this.normalizers.segmentPrefetchRSC) {
      normalizers.push(this.normalizers.segmentPrefetchRSC)
    }

    // We have to put the prefetch normalizer before the RSC normalizer
    // because the RSC normalizer will match the prefetch RSC routes too.
    if (this.normalizers.prefetchRSC) {
      normalizers.push(this.normalizers.prefetchRSC)
    }

    if (this.normalizers.rsc) {
      normalizers.push(this.normalizers.rsc)
    }

    for (const normalizer of normalizers) {
      if (!normalizer.match(pathname)) continue

      return normalizer.normalize(pathname, true)
    }

    return pathname
  }

  private normalizeAndAttachMetadata: RouteHandler<
    ServerRequest,
    ServerResponse
  > = async (req, res, url) => {
    let finished = await this.handleNextImageRequest(req, res, url)
    if (finished) return true

    if (this.enabledDirectories.pages) {
      finished = await this.handleNextDataRequest(req, res, url)
      if (finished) return true
    }

    return false
  }

  /**
   * @internal - this method is internal to Next.js and should not be used directly by end-users
   */
  public getRequestHandlerWithMetadata(
    meta: RequestMeta
  ): BaseRequestHandler<ServerRequest, ServerResponse> {
    const handler = this.getRequestHandler()
    return (req, res, parsedUrl) => {
      setRequestMeta(req, meta)
      return handler(req, res, parsedUrl)
    }
  }

  public getRequestHandler(): BaseRequestHandler<
    ServerRequest,
    ServerResponse
  > {
    return this.handleRequest.bind(this)
  }

  protected abstract handleUpgrade(
    req: ServerRequest,
    socket: any,
    head?: any
  ): Promise<void>

  public setAssetPrefix(prefix?: string): void {
    this.renderOpts.assetPrefix = prefix ? prefix.replace(/\/$/, '') : ''
  }

  protected prepared: boolean = false
  protected preparedPromise: Promise<void> | null = null
  /**
   * Runs async initialization of server.
   * It is idempotent, won't fire underlying initialization more than once.
   */
  public async prepare(): Promise<void> {
    if (this.prepared) return

    if (this.preparedPromise === null) {
      // Get instrumentation module
      this.instrumentation = await this.loadInstrumentationModule()
      this.preparedPromise = this.prepareImpl().then(() => {
        this.prepared = true
        this.preparedPromise = null
      })
    }
    return this.preparedPromise
  }
  protected async prepareImpl(): Promise<void> {}
  protected async loadInstrumentationModule(): Promise<any> {}

  public async close(): Promise<void> {}

  protected getAppPathRoutes(): Record<string, string[]> {
    const appPathRoutes: Record<string, string[]> = {}

    Object.keys(this.appPathsManifest || {}).forEach((entry) => {
      const normalizedPath = normalizeAppPath(entry)
      if (!appPathRoutes[normalizedPath]) {
        appPathRoutes[normalizedPath] = []
      }
      appPathRoutes[normalizedPath].push(entry)
    })
    return appPathRoutes
  }

  protected async run(
    req: ServerRequest,
    res: ServerResponse,
    parsedUrl: UrlWithParsedQuery
  ): Promise<void> {
    return getTracer().trace(BaseServerSpan.run, async () =>
      this.runImpl(req, res, parsedUrl)
    )
  }

  private async runImpl(
    req: ServerRequest,
    res: ServerResponse,
    parsedUrl: UrlWithParsedQuery
  ): Promise<void> {
    await this.handleCatchallRenderRequest(req, res, parsedUrl)
  }

  private async pipe(
    fn: (
      ctx: RequestContext<ServerRequest, ServerResponse>
    ) => Promise<ResponsePayload | null>,
    partialContext: Omit<
      RequestContext<ServerRequest, ServerResponse>,
      'renderOpts'
    >
  ): Promise<void> {
    return getTracer().trace(BaseServerSpan.pipe, async () =>
      this.pipeImpl(fn, partialContext)
    )
  }

  private async pipeImpl(
    fn: (
      ctx: RequestContext<ServerRequest, ServerResponse>
    ) => Promise<ResponsePayload | null>,
    partialContext: Omit<
      RequestContext<ServerRequest, ServerResponse>,
      'renderOpts'
    >
  ): Promise<void> {
    const ua = partialContext.req.headers['user-agent'] || ''
    const isBotRequest = isBot(ua)

    const ctx: RequestContext<ServerRequest, ServerResponse> = {
      ...partialContext,
      renderOpts: {
        ...this.renderOpts,
        supportsDynamicResponse: !isBotRequest,
        botType: getBotType(ua),
        serveStreamingMetadata: shouldServeStreamingMetadata(
          ua,
          this.nextConfig.htmlLimitedBots
        ),
      },
    }

    const payload = await fn(ctx)
    if (payload === null) {
      return
    }
    const { req, res } = ctx
    const originalStatus = res.statusCode
    const { body, type } = payload
    let { cacheControl } = payload
    if (!res.sent) {
      const { generateEtags, poweredByHeader, dev } = this.renderOpts

      // In dev, we should not cache pages for any reason.
      if (dev) {
        res.setHeader('Cache-Control', 'no-store, must-revalidate')
        cacheControl = undefined
      }

      if (cacheControl && cacheControl.expire === undefined) {
        cacheControl.expire = this.nextConfig.expireTime
      }

      await this.sendRenderResult(req, res, {
        result: body,
        type,
        generateEtags,
        poweredByHeader,
        cacheControl,
      })
      res.statusCode = originalStatus
    }
  }

  private async getStaticHTML(
    fn: (
      ctx: RequestContext<ServerRequest, ServerResponse>
    ) => Promise<ResponsePayload | null>,
    partialContext: Omit<
      RequestContext<ServerRequest, ServerResponse>,
      'renderOpts'
    >
  ): Promise<string | null> {
    const ctx: RequestContext<ServerRequest, ServerResponse> = {
      ...partialContext,
      renderOpts: {
        ...this.renderOpts,
        supportsDynamicResponse: false,
      },
    }
    const payload = await fn(ctx)
    if (payload === null) {
      return null
    }
    return payload.body.toUnchunkedString()
  }

  public async render(
    req: ServerRequest,
    res: ServerResponse,
    pathname: string,
    query: NextParsedUrlQuery = {},
    parsedUrl?: NextUrlWithParsedQuery,
    internalRender = false
  ): Promise<void> {
    return getTracer().trace(BaseServerSpan.render, async () =>
      this.renderImpl(req, res, pathname, query, parsedUrl, internalRender)
    )
  }

  protected getWaitUntil(): WaitUntil | undefined {
    const builtinRequestContext = getBuiltinRequestContext()
    if (builtinRequestContext) {
      // the platform provided a request context.
      // use the `waitUntil` from there, whether actually present or not --
      // if not present, `after` will error.

      // NOTE: if we're in an edge runtime sandbox, this context will be used to forward the outer waitUntil.
      return builtinRequestContext.waitUntil
    }

    if (this.minimalMode) {
      // we're built for a serverless environment, and `waitUntil` is not available,
      // but using a noop would likely lead to incorrect behavior,
      // because we have no way of keeping the invocation alive.
      // return nothing, and `after` will error if used.
      //
      // NOTE: for edge functions, `NextWebServer` always runs in minimal mode.
      //
      // NOTE: if we're in an edge runtime sandbox, waitUntil will be passed in using "@next/request-context",
      // so we won't get here.
      return undefined
    }

    return this.getInternalWaitUntil()
  }

  protected getInternalWaitUntil(): WaitUntil | undefined {
    return undefined
  }

  private async renderImpl(
    req: ServerRequest,
    res: ServerResponse,
    pathname: string,
    query: NextParsedUrlQuery = {},
    parsedUrl?: NextUrlWithParsedQuery,
    internalRender = false
  ): Promise<void> {
    if (!pathname.startsWith('/')) {
      console.warn(
        `Cannot render page with path "${pathname}", did you mean "/${pathname}"?. See more info here: https://nextjs.org/docs/messages/render-no-starting-slash`
      )
    }

    if (
      this.serverOptions.customServer &&
      pathname === '/index' &&
      !(await this.hasPage('/index'))
    ) {
      // maintain backwards compatibility for custom server
      // (see custom-server integration tests)
      pathname = '/'
    }

    // we allow custom servers to call render for all URLs
    // so check if we need to serve a static _next file or not.
    // we don't modify the URL for _next/data request but still
    // call render so we special case this to prevent an infinite loop
    if (
      !internalRender &&
      !this.minimalMode &&
      !getRequestMeta(req, 'isNextDataReq') &&
      (req.url?.match(/^\/_next\//) ||
        (this.hasStaticDir && req.url!.match(/^\/static\//)))
    ) {
      return this.handleRequest(req, res, parsedUrl)
    }

    if (isBlockedPage(pathname)) {
      return this.render404(req, res, parsedUrl)
    }

    return this.pipe((ctx) => this.renderToResponse(ctx), {
      req,
      res,
      pathname,
      query,
    })
  }

  protected async getStaticPaths({
    pathname,
  }: {
    pathname: string
    requestHeaders: import('./lib/incremental-cache').IncrementalCache['requestHeaders']
    page: string
    isAppPath: boolean
  }): Promise<{
    staticPaths?: string[]
    fallbackMode?: FallbackMode
  }> {
    // Read whether or not fallback should exist from the manifest.
    const fallbackField =
      this.getPrerenderManifest().dynamicRoutes[pathname]?.fallback

    return {
      // `staticPaths` is intentionally set to `undefined` as it should've
      // been caught when checking disk data.
      staticPaths: undefined,
      fallbackMode: parseFallbackField(fallbackField),
    }
  }

  private async renderToResponseWithComponents(
    requestContext: RequestContext<ServerRequest, ServerResponse>,
    findComponentsResult: FindComponentsResult
  ): Promise<ResponsePayload | null> {
    return getTracer().trace(
      BaseServerSpan.renderToResponseWithComponents,
      async () =>
        this.renderToResponseWithComponentsImpl(
          requestContext,
          findComponentsResult
        )
    )
  }

  protected pathCouldBeIntercepted(resolvedPathname: string): boolean {
    return (
      isInterceptionRouteAppPath(resolvedPathname) ||
      this.interceptionRoutePatterns.some((regexp) => {
        return regexp.test(resolvedPathname)
      })
    )
  }

  protected setVaryHeader(
    req: ServerRequest,
    res: ServerResponse,
    isAppPath: boolean,
    resolvedPathname: string
  ): void {
    const baseVaryHeader = `${RSC_HEADER}, ${NEXT_ROUTER_STATE_TREE_HEADER}, ${NEXT_ROUTER_PREFETCH_HEADER}, ${NEXT_ROUTER_SEGMENT_PREFETCH_HEADER}`
    const isRSCRequest = getRequestMeta(req, 'isRSCRequest') ?? false

    let addedNextUrlToVary = false

    if (isAppPath && this.pathCouldBeIntercepted(resolvedPathname)) {
      // Interception route responses can vary based on the `Next-URL` header.
      // We use the Vary header to signal this behavior to the client to properly cache the response.
      res.appendHeader('vary', `${baseVaryHeader}, ${NEXT_URL}`)
      addedNextUrlToVary = true
    } else if (isAppPath || isRSCRequest) {
      // We don't need to include `Next-URL` in the Vary header for non-interception routes since it won't affect the response.
      // We also set this header for pages to avoid caching issues when navigating between pages and app.
      res.appendHeader('vary', baseVaryHeader)
    }

    if (!addedNextUrlToVary) {
      // Remove `Next-URL` from the request headers we determined it wasn't necessary to include in the Vary header.
      // This is to avoid any dependency on the `Next-URL` header being present when preparing the response.
      delete req.headers[NEXT_URL]
    }
  }

  private async renderToResponseWithComponentsImpl(
    {
      req,
      res,
      pathname,
      renderOpts: opts,
    }: RequestContext<ServerRequest, ServerResponse>,
    { components, query }: FindComponentsResult
  ): Promise<ResponsePayload | null> {
    if (pathname === UNDERSCORE_NOT_FOUND_ROUTE) {
      pathname = '/404'
    }
    const isErrorPathname = pathname === '/_error'
    const is404Page =
      pathname === '/404' || (isErrorPathname && res.statusCode === 404)
    const is500Page =
      pathname === '/500' || (isErrorPathname && res.statusCode === 500)
    const isAppPath = components.isAppPath === true

    const hasServerProps = !!components.getServerSideProps
    let hasGetStaticPaths = !!components.getStaticPaths
    const isServerAction = getIsServerAction(req)
    const hasGetInitialProps = !!components.Component?.getInitialProps
    let isSSG = !!components.getStaticProps

    // Compute the iSSG cache key. We use the rewroteUrl since
    // pages with fallback: false are allowed to be rewritten to
    // and we need to look up the path by the rewritten path
    let urlPathname = parseUrl(req.url || '').pathname || '/'

    let resolvedUrlPathname = getRequestMeta(req, 'rewroteURL') || urlPathname

    this.setVaryHeader(req, res, isAppPath, resolvedUrlPathname)

    let staticPaths: string[] | undefined
    let fallbackMode: FallbackMode | undefined
    let hasFallback = false

    const isDynamic = isDynamicRoute(components.page)

    const prerenderManifest = this.getPrerenderManifest()

    if (isAppPath && isDynamic) {
      const pathsResult = await this.getStaticPaths({
        pathname,
        page: components.page,
        isAppPath,
        requestHeaders: req.headers,
      })

      staticPaths = pathsResult.staticPaths
      fallbackMode = pathsResult.fallbackMode
      hasFallback = typeof fallbackMode !== 'undefined'

      if (this.nextConfig.output === 'export') {
        const page = components.page
        if (!staticPaths) {
          throw new Error(
            `Page "${page}" is missing exported function "generateStaticParams()", which is required with "output: export" config.`
          )
        }

        const resolvedWithoutSlash = removeTrailingSlash(resolvedUrlPathname)
        if (!staticPaths.includes(resolvedWithoutSlash)) {
          throw new Error(
            `Page "${page}" is missing param "${resolvedWithoutSlash}" in "generateStaticParams()", which is required with "output: export" config.`
          )
        }
      }

      if (hasFallback) {
        hasGetStaticPaths = true
      }
    }

    if (
      hasFallback ||
      staticPaths?.includes(resolvedUrlPathname) ||
      // this signals revalidation in deploy environments
      // TODO: make this more generic
      req.headers['x-now-route-matches']
    ) {
      isSSG = true
    } else if (!this.renderOpts.dev) {
      isSSG ||= !!prerenderManifest.routes[toRoute(pathname)]
    }

    // Toggle whether or not this is a Data request
    const isNextDataRequest =
      !!(
        getRequestMeta(req, 'isNextDataReq') ||
        (req.headers['x-nextjs-data'] &&
          (this.serverOptions as any).webServerConfig)
      ) &&
      (isSSG || hasServerProps)

    /**
     * If true, this indicates that the request being made is for an app
     * prefetch request.
     */
    const isPrefetchRSCRequest =
      getRequestMeta(req, 'isPrefetchRSCRequest') ?? false

    // NOTE: Don't delete headers[RSC] yet, it still needs to be used in renderToHTML later

    const isRSCRequest = getRequestMeta(req, 'isRSCRequest') ?? false

    // when we are handling a middleware prefetch and it doesn't
    // resolve to a static data route we bail early to avoid
    // unexpected SSR invocations
    if (
      !isSSG &&
      req.headers['x-middleware-prefetch'] &&
      !(is404Page || pathname === '/_error')
    ) {
      res.setHeader(MATCHED_PATH_HEADER, pathname)
      res.setHeader('x-middleware-skip', '1')
      res.setHeader(
        'cache-control',
        'private, no-cache, no-store, max-age=0, must-revalidate'
      )
      res.body('{}').send()
      return null
    }

    // normalize req.url for SSG paths as it is not exposed
    // to getStaticProps and the asPath should not expose /_next/data
    if (
      isSSG &&
      this.minimalMode &&
      req.headers[MATCHED_PATH_HEADER] &&
      req.url.startsWith('/_next/data')
    ) {
      req.url = this.stripNextDataPath(req.url)
    }

    const locale = getRequestMeta(req, 'locale')
    const defaultLocale = isSSG
      ? this.nextConfig.i18n?.defaultLocale
      : getRequestMeta(req, 'defaultLocale')

    if (
      !!req.headers['x-nextjs-data'] &&
      (!res.statusCode || res.statusCode === 200)
    ) {
      res.setHeader(
        'x-nextjs-matched-path',
        `${locale ? `/${locale}` : ''}${pathname}`
      )
    }

    let routeModule: RouteModule | undefined
    if (components.routeModule) {
      routeModule = components.routeModule
    }

    /**
     * If the route being rendered is an app page, and the ppr feature has been
     * enabled, then the given route _could_ support PPR.
     */
    const couldSupportPPR: boolean =
      this.isAppPPREnabled &&
      typeof routeModule !== 'undefined' &&
      isAppPageRouteModule(routeModule)

    // When enabled, this will allow the use of the `?__nextppronly` query to
    // enable debugging of the static shell.
    const hasDebugStaticShellQuery =
      process.env.__NEXT_EXPERIMENTAL_STATIC_SHELL_DEBUGGING === '1' &&
      typeof query.__nextppronly !== 'undefined' &&
      couldSupportPPR

    // When enabled, this will allow the use of the `?__nextppronly` query
    // to enable debugging of the fallback shell.
    const hasDebugFallbackShellQuery =
      hasDebugStaticShellQuery && query.__nextppronly === 'fallback'

    // This page supports PPR if it is marked as being `PARTIALLY_STATIC` in the
    // prerender manifest and this is an app page.
    const isRoutePPREnabled: boolean =
      couldSupportPPR &&
      ((
        prerenderManifest.routes[pathname] ??
        prerenderManifest.dynamicRoutes[pathname]
      )?.renderingMode === 'PARTIALLY_STATIC' ||
        // Ideally we'd want to check the appConfig to see if this page has PPR
        // enabled or not, but that would require plumbing the appConfig through
        // to the server during development. We assume that the page supports it
        // but only during development.
        (hasDebugStaticShellQuery &&
          (this.renderOpts.dev === true ||
            this.experimentalTestProxy === true)))

    const isDebugStaticShell: boolean =
      hasDebugStaticShellQuery && isRoutePPREnabled

    // We should enable debugging dynamic accesses when the static shell
    // debugging has been enabled and we're also in development mode
    const isDebugDynamicAccesses =
      (isDebugStaticShell && this.renderOpts.dev === true) ||
      // ...or if it has been explicitly enabled.
      Boolean(process.env.__NEXT_DYNAMIC_ACCESS_DEBUGGING)

    const isDebugFallbackShell = hasDebugFallbackShellQuery && isRoutePPREnabled

    // If we're in minimal mode, then try to get the postponed information from
    // the request metadata. If available, use it for resuming the postponed
    // render.
    const minimalPostponed = isRoutePPREnabled
      ? getRequestMeta(req, 'postponed')
      : undefined

    // If PPR is enabled, and this is a RSC request (but not a prefetch), then
    // we can use this fact to only generate the flight data for the request
    // because we can't cache the HTML (as it's also dynamic).
    const isDynamicRSCRequest =
      isRoutePPREnabled && isRSCRequest && !isPrefetchRSCRequest

    // Need to read this before it's stripped by stripFlightHeaders. We don't
    // need to transfer it to the request meta because it's only read
    // within this function; the static segment data should have already been
    // generated, so we will always either return a static response or a 404.
    const segmentPrefetchHeader = getRequestMeta(
      req,
      'segmentPrefetchRSCRequest'
    )

    const isHtmlBot = isHtmlBotRequest(req)
    if (isHtmlBot && isRoutePPREnabled) {
      isSSG = false
      this.renderOpts.serveStreamingMetadata = false
    }

    // we need to ensure the status code if /404 is visited directly
    if (is404Page && !isNextDataRequest && !isRSCRequest) {
      res.statusCode = 404
    }

    // ensure correct status is set when visiting a status page
    // directly e.g. /500
    if (STATIC_STATUS_PAGES.includes(pathname)) {
      res.statusCode = parseInt(pathname.slice(1), 10)
    }

    if (
      // Server actions can use non-GET/HEAD methods.
      !isServerAction &&
      // Resume can use non-GET/HEAD methods.
      !minimalPostponed &&
      !is404Page &&
      !is500Page &&
      pathname !== '/_error' &&
      req.method !== 'HEAD' &&
      req.method !== 'GET' &&
      (typeof components.Component === 'string' || isSSG)
    ) {
      res.statusCode = 405
      res.setHeader('Allow', ['GET', 'HEAD'])
      res.body('Method Not Allowed').send()
      return null
    }

    // handle static page
    if (typeof components.Component === 'string') {
      return {
        type: 'html',
        // TODO: Static pages should be serialized as RenderResult
        body: RenderResult.fromStatic(components.Component),
      }
    }

    // Ensure that if the `amp` query parameter is falsy that we remove it from
    // the query object. This ensures it won't be found by the `in` operator.
    if ('amp' in query && !query.amp) delete query.amp

    if (opts.supportsDynamicResponse === true) {
      const ua = req.headers['user-agent'] || ''
      const isBotRequest = isBot(ua)
      const isSupportedDocument =
        typeof components.Document?.getInitialProps !== 'function' ||
        // The built-in `Document` component also supports dynamic HTML for concurrent mode.
        NEXT_BUILTIN_DOCUMENT in components.Document

      // Disable dynamic HTML in cases that we know it won't be generated,
      // so that we can continue generating a cache key when possible.
      // TODO-APP: should the first render for a dynamic app path
      // be static so we can collect revalidate and populate the
      // cache if there are no dynamic data requirements
      opts.supportsDynamicResponse =
        !isSSG && !isBotRequest && !query.amp && isSupportedDocument
    }

    // In development, we always want to generate dynamic HTML.
    if (!isNextDataRequest && isAppPath && opts.dev) {
      opts.supportsDynamicResponse = true
    }

    const locales = this.nextConfig.i18n?.locales

    let previewData: PreviewData
    let isPreviewMode = false

    if (hasServerProps || isSSG || isAppPath) {
      // For the edge runtime, we don't support preview mode in SSG.
      if (process.env.NEXT_RUNTIME !== 'edge') {
        const { tryGetPreviewData } =
          require('./api-utils/node/try-get-preview-data') as typeof import('./api-utils/node/try-get-preview-data')
        previewData = tryGetPreviewData(
          req,
          res,
          this.renderOpts.previewProps,
          !!this.nextConfig.experimental.multiZoneDraftMode
        )
        isPreviewMode = previewData !== false
      }
    }

    // If this is a request for an app path that should be statically generated
    // and we aren't in the edge runtime, strip the flight headers so it will
    // generate the static response.
    if (
      isAppPath &&
      !opts.dev &&
      !isPreviewMode &&
      isSSG &&
      isRSCRequest &&
      !isDynamicRSCRequest &&
      (!isEdgeRuntime(opts.runtime) ||
        (this.serverOptions as any).webServerConfig)
    ) {
      stripFlightHeaders(req.headers)
    }

    let { isOnDemandRevalidate, revalidateOnlyGenerated } =
      checkIsOnDemandRevalidate(req, this.renderOpts.previewProps)

    if (isSSG && this.minimalMode && req.headers[MATCHED_PATH_HEADER]) {
      // the url value is already correct when the matched-path header is set
      resolvedUrlPathname = urlPathname
    }

    urlPathname = removeTrailingSlash(urlPathname)
    resolvedUrlPathname = removeTrailingSlash(resolvedUrlPathname)
    if (this.localeNormalizer) {
      resolvedUrlPathname = this.localeNormalizer.normalize(resolvedUrlPathname)
    }

    const handleRedirect = (pageData: any) => {
      const redirect = {
        destination: pageData.pageProps.__N_REDIRECT,
        statusCode: pageData.pageProps.__N_REDIRECT_STATUS,
        basePath: pageData.pageProps.__N_REDIRECT_BASE_PATH,
      }
      const statusCode = getRedirectStatus(redirect)
      const { basePath } = this.nextConfig

      if (
        basePath &&
        redirect.basePath !== false &&
        redirect.destination.startsWith('/')
      ) {
        redirect.destination = `${basePath}${redirect.destination}`
      }

      if (redirect.destination.startsWith('/')) {
        redirect.destination = normalizeRepeatedSlashes(redirect.destination)
      }

      res
        .redirect(redirect.destination, statusCode)
        .body(redirect.destination)
        .send()
    }

    // remove /_next/data prefix from urlPathname so it matches
    // for direct page visit and /_next/data visit
    if (isNextDataRequest) {
      resolvedUrlPathname = this.stripNextDataPath(resolvedUrlPathname)
      urlPathname = this.stripNextDataPath(urlPathname)
    }

    let ssgCacheKey: string | null = null
    if (
      !isPreviewMode &&
      isSSG &&
      !opts.supportsDynamicResponse &&
      !isServerAction &&
      !minimalPostponed &&
      !isDynamicRSCRequest
    ) {
      ssgCacheKey = `${locale ? `/${locale}` : ''}${
        (pathname === '/' || resolvedUrlPathname === '/') && locale
          ? ''
          : resolvedUrlPathname
      }${query.amp ? '.amp' : ''}`
    }

    if ((is404Page || is500Page) && isSSG) {
      ssgCacheKey = `${locale ? `/${locale}` : ''}${pathname}${
        query.amp ? '.amp' : ''
      }`
    }

    if (ssgCacheKey) {
      ssgCacheKey = decodePathParams(ssgCacheKey)

      // ensure /index and / is normalized to one key
      ssgCacheKey =
        ssgCacheKey === '/index' && pathname === '/' ? '/' : ssgCacheKey
    }
    let protocol: 'http:' | 'https:' = 'https:'

    try {
      const parsedFullUrl = new URL(
        getRequestMeta(req, 'initURL') || '/',
        'http://n'
      )
      protocol = parsedFullUrl.protocol as 'https:' | 'http:'
    } catch {}

    // use existing incrementalCache instance if available
    const incrementalCache: import('./lib/incremental-cache').IncrementalCache =
      (globalThis as any).__incrementalCache ||
      (await this.getIncrementalCache({
        requestHeaders: Object.assign({}, req.headers),
        requestProtocol: protocol.substring(0, protocol.length - 1) as
          | 'http'
          | 'https',
      }))

    // TODO: investigate, this is not safe across multiple concurrent requests
    incrementalCache.resetRequestCache()

    type RendererContext = {
      /**
       * The postponed data for this render. This is only provided when resuming
       * a render that has been postponed.
       */
      postponed: string | undefined

      pagesFallback: boolean | undefined

      /**
       * The unknown route params for this render.
       */
      fallbackRouteParams: FallbackRouteParams | null
    }
    type Renderer = (
      context: RendererContext
    ) => Promise<ResponseCacheEntry | null>

    const doRender: Renderer = async ({
      postponed,
      pagesFallback = false,
      fallbackRouteParams,
    }) => {
      // In development, we always want to generate dynamic HTML.
      let supportsDynamicResponse: boolean =
        // If we're in development, we always support dynamic HTML, unless it's
        // a data request, in which case we only produce static HTML.
        (!isNextDataRequest && opts.dev === true) ||
        // If this is not SSG or does not have static paths, then it supports
        // dynamic HTML.
        (!isSSG && !hasGetStaticPaths) ||
        // If this request has provided postponed data, it supports dynamic
        // HTML.
        typeof postponed === 'string' ||
        // If this is a dynamic RSC request, then this render supports dynamic
        // HTML (it's dynamic).
        isDynamicRSCRequest

      const origQuery = parseUrl(req.url || '', true).query

      // clear any dynamic route params so they aren't in
      // the resolvedUrl
      if (opts.params) {
        Object.keys(opts.params).forEach((key) => {
          delete origQuery[key]
        })
      }
      const hadTrailingSlash =
        urlPathname !== '/' && this.nextConfig.trailingSlash

      const resolvedUrl = formatUrl({
        pathname: `${resolvedUrlPathname}${hadTrailingSlash ? '/' : ''}`,
        // make sure to only add query values from original URL
        query: origQuery,
      })

      // When html bots request PPR page, perform the full dynamic rendering.
      const shouldWaitOnAllReady = isHtmlBot && isRoutePPREnabled

      const renderOpts: LoadedRenderOpts = {
        ...components,
        ...opts,
        ...(isAppPath
          ? {
              incrementalCache,
              // This is a revalidation request if the request is for a static
              // page and it is not being resumed from a postponed render and
              // it is not a dynamic RSC request then it is a revalidation
              // request.
              isRevalidate: isSSG && !postponed && !isDynamicRSCRequest,
              serverActions: this.nextConfig.experimental.serverActions,
            }
          : {}),
        isNextDataRequest,
        resolvedUrl,
        locale,
        locales,
        defaultLocale,
        multiZoneDraftMode: this.nextConfig.experimental.multiZoneDraftMode,
        // For getServerSideProps and getInitialProps we need to ensure we use the original URL
        // and not the resolved URL to prevent a hydration mismatch on
        // asPath
        resolvedAsPath:
          hasServerProps || hasGetInitialProps
            ? formatUrl({
                // we use the original URL pathname less the _next/data prefix if
                // present
                pathname: `${urlPathname}${hadTrailingSlash ? '/' : ''}`,
                query: origQuery,
              })
            : resolvedUrl,
        experimental: {
          ...opts.experimental,
          isRoutePPREnabled,
        },
        supportsDynamicResponse,
        shouldWaitOnAllReady,
        isOnDemandRevalidate,
        isDraftMode: isPreviewMode,
        isServerAction,
        postponed,
        waitUntil: this.getWaitUntil(),
        onClose: res.onClose.bind(res),
        onAfterTaskError: undefined,
        // only available in dev
        setIsrStatus: (this as any).setIsrStatus,
      }

      if (isDebugDynamicAccesses) {
        renderOpts.isDebugDynamicAccesses = isDebugDynamicAccesses
      }

      if (isDebugStaticShell) {
        supportsDynamicResponse = false
        renderOpts.nextExport = true
        renderOpts.supportsDynamicResponse = false
        renderOpts.isStaticGeneration = true
        renderOpts.isRevalidate = true
<<<<<<< HEAD
        renderOpts.isDebugStaticShell = isDebugStaticShell
=======
        renderOpts.isDebugDynamicAccesses = isDebugDynamicAccesses
>>>>>>> 7e5e69dd
      }

      // Legacy render methods will return a render result that needs to be
      // served by the server.
      let result: RenderResult

      if (routeModule) {
        if (isAppRouteRouteModule(routeModule)) {
          if (
            // The type check here ensures that `req` is correctly typed, and the
            // environment variable check provides dead code elimination.
            process.env.NEXT_RUNTIME === 'edge' ||
            !isNodeNextRequest(req) ||
            !isNodeNextResponse(res)
          ) {
            throw new Error(
              'Invariant: App Route Route Modules cannot be used in the edge runtime'
            )
          }

          const context: AppRouteRouteHandlerContext = {
            params: opts.params,
            prerenderManifest,
            renderOpts: {
              experimental: {
                dynamicIO: renderOpts.experimental.dynamicIO,
                authInterrupts: renderOpts.experimental.authInterrupts,
              },
              supportsDynamicResponse,
              incrementalCache,
              cacheLifeProfiles: this.nextConfig.experimental?.cacheLife,
              isRevalidate: isSSG,
              waitUntil: this.getWaitUntil(),
              onClose: res.onClose.bind(res),
              onAfterTaskError: undefined,
              onInstrumentationRequestError:
                this.renderOpts.onInstrumentationRequestError,
            },
            sharedContext: {
              buildId: this.buildId,
            },
          }

          try {
            const request = NextRequestAdapter.fromNodeNextRequest(
              req,
              signalFromNodeResponse(res.originalResponse)
            )

            const response = await routeModule.handle(request, context)

            ;(req as any).fetchMetrics = (
              context.renderOpts as any
            ).fetchMetrics

            const cacheTags = context.renderOpts.collectedTags

            // If the request is for a static response, we can cache it so long
            // as it's not edge.
            if (isSSG) {
              const blob = await response.blob()

              // Copy the headers from the response.
              const headers = toNodeOutgoingHttpHeaders(response.headers)

              if (cacheTags) {
                headers[NEXT_CACHE_TAGS_HEADER] = cacheTags
              }

              if (!headers['content-type'] && blob.type) {
                headers['content-type'] = blob.type
              }

              const revalidate =
                typeof context.renderOpts.collectedRevalidate === 'undefined' ||
                context.renderOpts.collectedRevalidate >= INFINITE_CACHE
                  ? false
                  : context.renderOpts.collectedRevalidate

              const expire =
                typeof context.renderOpts.collectedExpire === 'undefined' ||
                context.renderOpts.collectedExpire >= INFINITE_CACHE
                  ? undefined
                  : context.renderOpts.collectedExpire

              // Create the cache entry for the response.
              const cacheEntry: ResponseCacheEntry = {
                value: {
                  kind: CachedRouteKind.APP_ROUTE,
                  status: response.status,
                  body: Buffer.from(await blob.arrayBuffer()),
                  headers,
                },
                cacheControl: { revalidate, expire },
                isFallback: false,
              }

              return cacheEntry
            }
            let pendingWaitUntil = context.renderOpts.pendingWaitUntil

            // Attempt using provided waitUntil if available
            // if it's not we fallback to sendResponse's handling
            if (pendingWaitUntil) {
              if (context.renderOpts.waitUntil) {
                context.renderOpts.waitUntil(pendingWaitUntil)
                pendingWaitUntil = undefined
              }
            }

            // Send the response now that we have copied it into the cache.
            await sendResponse(
              req,
              res,
              response,
              context.renderOpts.pendingWaitUntil
            )
            return null
          } catch (err) {
            await this.instrumentationOnRequestError(err, req, {
              routerKind: 'App Router',
              routePath: pathname,
              routeType: 'route',
              revalidateReason: getRevalidateReason(renderOpts),
            })

            // If this is during static generation, throw the error again.
            if (isSSG) throw err

            Log.error(err)

            // Otherwise, send a 500 response.
            await sendResponse(req, res, new Response(null, { status: 500 }))

            return null
          }
        } else if (
          isPagesRouteModule(routeModule) ||
          isAppPageRouteModule(routeModule)
        ) {
          // An OPTIONS request to a page handler is invalid.
          if (req.method === 'OPTIONS' && !is404Page) {
            await sendResponse(req, res, new Response(null, { status: 400 }))
            return null
          }

          if (isPagesRouteModule(routeModule)) {
            // Due to the way we pass data by mutating `renderOpts`, we can't extend
            // the object here but only updating its `clientReferenceManifest` and
            // `nextFontManifest` properties.
            // https://github.com/vercel/next.js/blob/df7cbd904c3bd85f399d1ce90680c0ecf92d2752/packages/next/server/render.tsx#L947-L952
            renderOpts.nextFontManifest = this.nextFontManifest
            renderOpts.clientReferenceManifest =
              components.clientReferenceManifest

            const request = isNodeNextRequest(req) ? req.originalRequest : req
            const response = isNodeNextResponse(res)
              ? res.originalResponse
              : res

            // Call the built-in render method on the module.
            try {
              result = await routeModule.render(
                request as any,
                response as any,
                {
                  page: pathname,
                  params: opts.params,
                  query,
                  renderOpts,
                  sharedContext: {
                    buildId: this.buildId,
                    deploymentId: this.nextConfig.deploymentId,
                    customServer: this.serverOptions.customServer || undefined,
                  },
                  renderContext: {
                    isFallback: pagesFallback,
                    isDraftMode: renderOpts.isDraftMode,
                    developmentNotFoundSourcePage: getRequestMeta(
                      req,
                      'developmentNotFoundSourcePage'
                    ),
                  },
                }
              )
            } catch (err) {
              await this.instrumentationOnRequestError(err, req, {
                routerKind: 'Pages Router',
                routePath: pathname,
                routeType: 'render',
                revalidateReason: getRevalidateReason({
                  isRevalidate: isSSG,
                  isOnDemandRevalidate: renderOpts.isOnDemandRevalidate,
                }),
              })
              throw err
            }
          } else {
            const module = components.routeModule as AppPageRouteModule

            // Due to the way we pass data by mutating `renderOpts`, we can't extend the
            // object here but only updating its `nextFontManifest` field.
            // https://github.com/vercel/next.js/blob/df7cbd904c3bd85f399d1ce90680c0ecf92d2752/packages/next/server/render.tsx#L947-L952
            renderOpts.nextFontManifest = this.nextFontManifest

            const context: AppPageRouteHandlerContext = {
              page: is404Page ? '/404' : pathname,
              params: opts.params,
              query,
              fallbackRouteParams,
              renderOpts,
              serverComponentsHmrCache: this.getServerComponentsHmrCache(),
              sharedContext: {
                buildId: this.buildId,
              },
            }

            // TODO: adapt for putting the RDC inside the postponed data
            // If we're in dev, and this isn't a prefetch or a server action,
            // we should seed the resume data cache.
            if (
              this.nextConfig.experimental.dynamicIO &&
              this.renderOpts.dev &&
              !isPrefetchRSCRequest &&
              !isServerAction
            ) {
              const warmup = await module.warmup(req, res, context)

              // If the warmup is successful, we should use the resume data
              // cache from the warmup.
              if (warmup.metadata.devRenderResumeDataCache) {
                renderOpts.devRenderResumeDataCache =
                  warmup.metadata.devRenderResumeDataCache
              }
            }

            // Call the built-in render method on the module.
            result = await module.render(req, res, context)
          }
        } else {
          throw new Error('Invariant: Unknown route module type')
        }
      } else {
        // If we didn't match a page, we should fallback to using the legacy
        // render method.
        result = await this.renderHTML(req, res, pathname, query, renderOpts)
      }

      const { metadata } = result

      const {
        cacheControl,
        headers = {},
        // Add any fetch tags that were on the page to the response headers.
        fetchTags: cacheTags,
      } = metadata

      if (cacheTags) {
        headers[NEXT_CACHE_TAGS_HEADER] = cacheTags
      }

      // Pull any fetch metrics from the render onto the request.
      ;(req as any).fetchMetrics = metadata.fetchMetrics

      // we don't throw static to dynamic errors in dev as isSSG
      // is a best guess in dev since we don't have the prerender pass
      // to know whether the path is actually static or not
      if (
        isAppPath &&
        isSSG &&
        cacheControl?.revalidate === 0 &&
        !this.renderOpts.dev &&
        !isRoutePPREnabled
      ) {
        const staticBailoutInfo = metadata.staticBailoutInfo

        const err = new Error(
          `Page changed from static to dynamic at runtime ${urlPathname}${
            staticBailoutInfo?.description
              ? `, reason: ${staticBailoutInfo.description}`
              : ``
          }` +
            `\nsee more here https://nextjs.org/docs/messages/app-static-to-dynamic-error`
        )

        if (staticBailoutInfo?.stack) {
          const stack = staticBailoutInfo.stack
          err.stack = err.message + stack.substring(stack.indexOf('\n'))
        }

        throw err
      }

      // Based on the metadata, we can determine what kind of cache result we
      // should return.

      // Handle `isNotFound`.
      if ('isNotFound' in metadata && metadata.isNotFound) {
        return {
          value: null,
          cacheControl,
          isFallback: false,
        } satisfies ResponseCacheEntry
      }

      // Handle `isRedirect`.
      if (metadata.isRedirect) {
        return {
          value: {
            kind: CachedRouteKind.REDIRECT,
            props: metadata.pageData ?? metadata.flightData,
          } satisfies CachedRedirectValue,
          cacheControl,
          isFallback: false,
        } satisfies ResponseCacheEntry
      }

      // Handle `isNull`.
      if (result.isNull) {
        return null
      }

      // We now have a valid HTML result that we can return to the user.
      if (isAppPath) {
        return {
          value: {
            kind: CachedRouteKind.APP_PAGE,
            html: result,
            headers,
            rscData: metadata.flightData,
            postponed: metadata.postponed,
            status: res.statusCode,
            segmentData: metadata.segmentData,
          } satisfies CachedAppPageValue,
          cacheControl,
          isFallback: !!fallbackRouteParams,
        } satisfies ResponseCacheEntry
      }

      return {
        value: {
          kind: CachedRouteKind.PAGES,
          html: result,
          pageData: metadata.pageData ?? metadata.flightData,
          headers,
          status: isAppPath ? res.statusCode : undefined,
        } satisfies CachedPageValue,
        cacheControl,
        isFallback: pagesFallback,
      }
    }

    let responseGenerator: ResponseGenerator = async ({
      hasResolved,
      previousCacheEntry,
      isRevalidating,
    }): Promise<ResponseCacheEntry | null> => {
      const isProduction = !this.renderOpts.dev
      const didRespond = hasResolved || res.sent

      // If we haven't found the static paths for the route, then do it now.
      if (!staticPaths && isDynamic) {
        if (hasGetStaticPaths) {
          const pathsResult = await this.getStaticPaths({
            pathname,
            requestHeaders: req.headers,
            isAppPath,
            page: components.page,
          })

          staticPaths = pathsResult.staticPaths
          fallbackMode = pathsResult.fallbackMode
        } else {
          staticPaths = undefined
          fallbackMode = FallbackMode.NOT_FOUND
        }
      }

      // When serving a bot request, we want to serve a blocking render and not
      // the prerendered page. This ensures that the correct content is served
      // to the bot in the head.
      if (
        fallbackMode === FallbackMode.PRERENDER &&
        isBot(req.headers['user-agent'] || '')
      ) {
        fallbackMode = FallbackMode.BLOCKING_STATIC_RENDER
      }

      // skip on-demand revalidate if cache is not present and
      // revalidate-if-generated is set
      if (
        isOnDemandRevalidate &&
        revalidateOnlyGenerated &&
        !previousCacheEntry &&
        !this.minimalMode
      ) {
        await this.render404(req, res)
        return null
      }

      if (previousCacheEntry?.isStale === -1) {
        isOnDemandRevalidate = true
      }

      // TODO: adapt for PPR
      // only allow on-demand revalidate for fallback: true/blocking
      // or for prerendered fallback: false paths
      if (
        isOnDemandRevalidate &&
        (fallbackMode !== FallbackMode.NOT_FOUND || previousCacheEntry)
      ) {
        fallbackMode = FallbackMode.BLOCKING_STATIC_RENDER
      }

      // We use `ssgCacheKey` here as it is normalized to match the encoding
      // from getStaticPaths along with including the locale.
      //
      // We use the `resolvedUrlPathname` for the development case when this
      // is an app path since it doesn't include locale information.
      //
      // We decode the `resolvedUrlPathname` to correctly match the app path
      // with prerendered paths.
      let staticPathKey = ssgCacheKey
      if (!staticPathKey && opts.dev && isAppPath) {
        staticPathKey = decodePathParams(resolvedUrlPathname)
      }
      if (staticPathKey && query.amp) {
        staticPathKey = staticPathKey.replace(/\.amp$/, '')
      }

      const isPageIncludedInStaticPaths =
        staticPathKey && staticPaths?.includes(staticPathKey)

      // When experimental compile is used, no pages have been prerendered,
      // so they should all be blocking.

      // @ts-expect-error internal field
      if (this.nextConfig.experimental.isExperimentalCompile) {
        fallbackMode = FallbackMode.BLOCKING_STATIC_RENDER
      }

      // When we did not respond from cache, we need to choose to block on
      // rendering or return a skeleton.
      //
      // - Data requests always block.
      // - Blocking mode fallback always blocks.
      // - Preview mode toggles all pages to be resolved in a blocking manner.
      // - Non-dynamic pages should block (though this is an impossible
      //   case in production).
      // - Dynamic pages should return their skeleton if not defined in
      //   getStaticPaths, then finish the data request on the client-side.
      //
      if (
        process.env.NEXT_RUNTIME !== 'edge' &&
        !this.minimalMode &&
        fallbackMode !== FallbackMode.BLOCKING_STATIC_RENDER &&
        staticPathKey &&
        !didRespond &&
        !isPreviewMode &&
        isDynamic &&
        (isProduction || !staticPaths || !isPageIncludedInStaticPaths)
      ) {
        if (
          // In development, fall through to render to handle missing
          // getStaticPaths.
          (isProduction || (staticPaths && staticPaths?.length > 0)) &&
          // When fallback isn't present, abort this render so we 404
          fallbackMode === FallbackMode.NOT_FOUND
        ) {
          throw new NoFallbackError()
        }

        let fallbackResponse: ResponseCacheEntry | null | undefined

        // If this is a pages router page.
        if (isPagesRouteModule(components.routeModule) && !isNextDataRequest) {
          // We use the response cache here to handle the revalidation and
          // management of the fallback shell.
          fallbackResponse = await this.responseCache.get(
            isProduction ? (locale ? `/${locale}${pathname}` : pathname) : null,
            // This is the response generator for the fallback shell.
            async ({
              previousCacheEntry: previousFallbackCacheEntry = null,
            }) => {
              // For the pages router, fallbacks cannot be revalidated or
              // generated in production. In the case of a missing fallback,
              // we return null, but if it's being revalidated, we just return
              // the previous fallback cache entry. This preserves the previous
              // behavior.
              if (isProduction) {
                return toResponseCacheEntry(previousFallbackCacheEntry)
              }

              // We pass `undefined` and `null` as it doesn't apply to the pages
              // router.
              return doRender({
                postponed: undefined,
                // For the pages router, fallbacks can only be generated on
                // demand in development, so if we're not in production, and we
                // aren't a app path.
                pagesFallback: true,
                fallbackRouteParams: null,
              })
            },
            {
              routeKind: RouteKind.PAGES,
              incrementalCache,
              isRoutePPREnabled,
              isFallback: true,
            }
          )
        }
        // If this is a app router page, PPR is enabled, and PFPR is also
        // enabled, then we should use the fallback renderer.
        else if (
          isRoutePPREnabled &&
          isAppPageRouteModule(components.routeModule) &&
          !isRSCRequest
        ) {
          // We use the response cache here to handle the revalidation and
          // management of the fallback shell.
          fallbackResponse = await this.responseCache.get(
            isProduction ? pathname : null,
            // This is the response generator for the fallback shell.
            async () =>
              doRender({
                // We pass `undefined` as rendering a fallback isn't resumed
                // here.
                postponed: undefined,
                pagesFallback: undefined,
                fallbackRouteParams:
                  // If we're in production of we're debugging the fallback
                  // shell then we should postpone when dynamic params are
                  // accessed.
                  isProduction || isDebugFallbackShell
                    ? getFallbackRouteParams(pathname)
                    : null,
              }),
            {
              routeKind: RouteKind.APP_PAGE,
              incrementalCache,
              isRoutePPREnabled,
              isFallback: true,
            }
          )
        }

        // If the fallback response was set to null, then we should return null.
        if (fallbackResponse === null) return null

        // Otherwise, if we did get a fallback response, we should return it.
        if (fallbackResponse) {
          // Remove the cache control from the response to prevent it from being
          // used in the surrounding cache.
          delete fallbackResponse.cacheControl

          return fallbackResponse
        }
      }

      // Only requests that aren't revalidating can be resumed. If we have the
      // minimal postponed data, then we should resume the render with it.
      const postponed =
        !isOnDemandRevalidate && !isRevalidating && minimalPostponed
          ? minimalPostponed
          : undefined

      // When we're in minimal mode, if we're trying to debug the static shell,
      // we should just return nothing instead of resuming the dynamic render.
      if (isDebugStaticShell && typeof postponed !== 'undefined') {
        return {
          cacheControl: { revalidate: 1, expire: undefined },
          isFallback: false,
          value: {
            kind: CachedRouteKind.PAGES,
            html: RenderResult.fromStatic(''),
            pageData: {},
            headers: undefined,
            status: undefined,
          } satisfies CachedPageValue,
        }
      }

      // If this is a dynamic route with PPR enabled and the default route
      // matches were set, then we should pass the fallback route params to
      // the renderer as this is a fallback revalidation request.
      const fallbackRouteParams =
        isDynamic &&
        isRoutePPREnabled &&
        (getRequestMeta(req, 'didSetDefaultRouteMatches') ||
          isDebugFallbackShell)
          ? getFallbackRouteParams(pathname)
          : null

      // Perform the render.
      return doRender({
        postponed,
        pagesFallback: undefined,
        fallbackRouteParams,
      })
    }

    const cacheEntry = await this.responseCache.get(
      ssgCacheKey,
      responseGenerator,
      {
        routeKind:
          // If the route module is not defined, we can assume it's a page being
          // rendered and thus check isAppPath.
          routeModule?.definition.kind ??
          (isAppPath ? RouteKind.APP_PAGE : RouteKind.PAGES),
        incrementalCache,
        isOnDemandRevalidate,
        isPrefetch: req.headers.purpose === 'prefetch',
        isRoutePPREnabled,
      }
    )

    if (isPreviewMode) {
      res.setHeader(
        'Cache-Control',
        'private, no-cache, no-store, max-age=0, must-revalidate'
      )
    }

    if (!cacheEntry) {
      if (ssgCacheKey && !(isOnDemandRevalidate && revalidateOnlyGenerated)) {
        // A cache entry might not be generated if a response is written
        // in `getInitialProps` or `getServerSideProps`, but those shouldn't
        // have a cache key. If we do have a cache key but we don't end up
        // with a cache entry, then either Next.js or the application has a
        // bug that needs fixing.
        throw new Error('invariant: cache entry required but not generated')
      }
      return null
    }

    // If we're not in minimal mode and the cache entry that was returned was a
    // app page fallback, then we need to kick off the dynamic shell generation.
    if (
      ssgCacheKey &&
      !this.minimalMode &&
      isRoutePPREnabled &&
      cacheEntry.value?.kind === CachedRouteKind.APP_PAGE &&
      cacheEntry.isFallback &&
      !isOnDemandRevalidate &&
      // When we're debugging the fallback shell, we don't want to regenerate
      // the route shell.
      !isDebugFallbackShell &&
      process.env.DISABLE_ROUTE_SHELL_GENERATION !== 'true'
    ) {
      scheduleOnNextTick(async () => {
        try {
          await this.responseCache.get(
            ssgCacheKey,
            () =>
              doRender({
                // We're an on-demand request, so we don't need to pass in the
                // fallbackRouteParams.
                fallbackRouteParams: null,
                pagesFallback: undefined,
                postponed: undefined,
              }),
            {
              routeKind: RouteKind.APP_PAGE,
              incrementalCache,
              isOnDemandRevalidate: true,
              isPrefetch: false,
              isRoutePPREnabled: true,
            }
          )
        } catch (err) {
          console.error('Error occurred while rendering dynamic shell', err)
        }
      })
    }

    const didPostpone =
      cacheEntry.value?.kind === CachedRouteKind.APP_PAGE &&
      typeof cacheEntry.value.postponed === 'string'

    if (
      isSSG &&
      // We don't want to send a cache header for requests that contain dynamic
      // data. If this is a Dynamic RSC request or wasn't a Prefetch RSC
      // request, then we should set the cache header.
      !isDynamicRSCRequest &&
      (!didPostpone || isPrefetchRSCRequest)
    ) {
      if (!this.minimalMode) {
        // set x-nextjs-cache header to match the header
        // we set for the image-optimizer
        res.setHeader(
          'x-nextjs-cache',
          isOnDemandRevalidate
            ? 'REVALIDATED'
            : cacheEntry.isMiss
              ? 'MISS'
              : cacheEntry.isStale
                ? 'STALE'
                : 'HIT'
        )
      }
      // Set a header used by the client router to signal the response is static
      // and should respect the `static` cache staleTime value.
      res.setHeader(NEXT_IS_PRERENDER_HEADER, '1')
    }

    const { value: cachedData } = cacheEntry

    if (
      typeof segmentPrefetchHeader === 'string' &&
      cachedData?.kind === CachedRouteKind.APP_PAGE &&
      cachedData.segmentData
    ) {
      // This is a prefetch request issued by the client Segment Cache. These
      // should never reach the application layer (lambda). We should either
      // respond from the cache (HIT) or respond with 204 No Content (MISS).

      // Set a header to indicate that PPR is enabled for this route. This
      // lets the client distinguish between a regular cache miss and a cache
      // miss due to PPR being disabled. In other contexts this header is used
      // to indicate that the response contains dynamic data, but here we're
      // only using it to indicate that the feature is enabled — the segment
      // response itself contains whether the data is dynamic.
      res.setHeader(NEXT_DID_POSTPONE_HEADER, '2')

      const matchedSegment = cachedData.segmentData.get(segmentPrefetchHeader)
      if (matchedSegment !== undefined) {
        // Cache hit
        return {
          type: 'rsc',
          body: RenderResult.fromStatic(matchedSegment),
          // TODO: Eventually this should use cache control of the individual
          // segment, not the whole page.
          cacheControl: cacheEntry.cacheControl,
        }
      }

      // Cache miss. Either a cache entry for this route has not been generated
      // (which technically should not be possible when PPR is enabled, because
      // at a minimum there should always be a fallback entry) or there's no
      // match for the requested segment. Respond with a 204 No Content. We
      // don't bother to respond with 404, because these requests are only
      // issued as part of a prefetch.
      res.statusCode = 204
      return {
        type: 'rsc',
        body: RenderResult.fromStatic(''),
        cacheControl: cacheEntry?.cacheControl,
      }
    }

    // If the cache value is an image, we should error early.
    if (cachedData?.kind === CachedRouteKind.IMAGE) {
      throw new InvariantError('SSG should not return an image cache value')
    }

    // Coerce the cache control parameter from the render.
    let cacheControl: CacheControl | undefined

    // If this is a resume request in minimal mode it is streamed with dynamic
    // content and should not be cached.
    if (minimalPostponed) {
      cacheControl = { revalidate: 0, expire: undefined }
    }

    // If this is in minimal mode and this is a flight request that isn't a
    // prefetch request while PPR is enabled, it cannot be cached as it contains
    // dynamic content.
    else if (
      this.minimalMode &&
      isRSCRequest &&
      !isPrefetchRSCRequest &&
      isRoutePPREnabled
    ) {
      cacheControl = { revalidate: 0, expire: undefined }
    } else if (!this.renderOpts.dev || (hasServerProps && !isNextDataRequest)) {
      // If this is a preview mode request, we shouldn't cache it
      if (isPreviewMode) {
        cacheControl = { revalidate: 0, expire: undefined }
      }

      // If this isn't SSG, then we should set change the header only if it is
      // not set already.
      else if (!isSSG) {
        if (!res.getHeader('Cache-Control')) {
          cacheControl = { revalidate: 0, expire: undefined }
        }
      }

      // If we are rendering the 404 page we derive the cache-control
      // revalidate period from the value that trigged the not found
      // to be rendered. So if `getStaticProps` returns
      // { notFound: true, revalidate 60 } the revalidate period should
      // be 60 but if a static asset 404s directly it should have a revalidate
      // period of 0 so that it doesn't get cached unexpectedly by a CDN
      else if (is404Page) {
        const notFoundRevalidate = getRequestMeta(req, 'notFoundRevalidate')

        cacheControl = {
          revalidate:
            typeof notFoundRevalidate === 'undefined' ? 0 : notFoundRevalidate,
          expire: undefined,
        }
      } else if (is500Page) {
        cacheControl = { revalidate: 0, expire: undefined }
      } else if (cacheEntry.cacheControl) {
        // If the cache entry has a cache control with a revalidate value that's
        // a number, use it.
        if (typeof cacheEntry.cacheControl.revalidate === 'number') {
          if (cacheEntry.cacheControl.revalidate < 1) {
            throw new Error(
              `Invalid revalidate configuration provided: ${cacheEntry.cacheControl.revalidate} < 1`
            )
          }

          cacheControl = {
            revalidate: cacheEntry.cacheControl.revalidate,
            expire:
              cacheEntry.cacheControl?.expire ?? this.nextConfig.expireTime,
          }
        }
        // Otherwise if the revalidate value is false, then we should use the
        // cache time of one year.
        else {
          cacheControl = { revalidate: CACHE_ONE_YEAR, expire: undefined }
        }
      }
    }

    cacheEntry.cacheControl = cacheControl

    // If there's a callback for `onCacheEntry`, call it with the cache entry
    // and the revalidate options.
    const onCacheEntry = getRequestMeta(req, 'onCacheEntry')
    if (onCacheEntry) {
      const finished = await onCacheEntry(
        {
          ...cacheEntry,
          // TODO: remove this when upstream doesn't
          // always expect this value to be "PAGE"
          value: {
            ...cacheEntry.value,
            kind:
              cacheEntry.value?.kind === CachedRouteKind.APP_PAGE
                ? 'PAGE'
                : cacheEntry.value?.kind,
          },
        },
        {
          url: getRequestMeta(req, 'initURL'),
        }
      )
      if (finished) {
        // TODO: maybe we have to end the request?
        return null
      }
    }

    if (!cachedData) {
      // add revalidate metadata before rendering 404 page
      // so that we can use this as source of truth for the
      // cache-control header instead of what the 404 page returns
      // for the revalidate value
      addRequestMeta(
        req,
        'notFoundRevalidate',
        cacheEntry.cacheControl?.revalidate
      )

      // If cache control is already set on the response we don't
      // override it to allow users to customize it via next.config
      if (cacheEntry.cacheControl && !res.getHeader('Cache-Control')) {
        res.setHeader(
          'Cache-Control',
          getCacheControlHeader(cacheEntry.cacheControl)
        )
      }
      if (isNextDataRequest) {
        res.statusCode = 404
        res.body('{"notFound":true}').send()
        return null
      }

      if (this.renderOpts.dev) {
        addRequestMeta(req, 'developmentNotFoundSourcePage', pathname)
      }
      await this.render404(req, res, { pathname, query }, false)
      return null
    } else if (cachedData.kind === CachedRouteKind.REDIRECT) {
      // If cache control is already set on the response we don't
      // override it to allow users to customize it via next.config
      if (cacheEntry.cacheControl && !res.getHeader('Cache-Control')) {
        res.setHeader(
          'Cache-Control',
          getCacheControlHeader(cacheEntry.cacheControl)
        )
      }

      if (isNextDataRequest) {
        return {
          type: 'json',
          body: RenderResult.fromStatic(
            // @TODO: Handle flight data.
            JSON.stringify(cachedData.props)
          ),
          cacheControl: cacheEntry.cacheControl,
        }
      } else {
        await handleRedirect(cachedData.props)
        return null
      }
    } else if (cachedData.kind === CachedRouteKind.APP_ROUTE) {
      const headers = fromNodeOutgoingHttpHeaders(cachedData.headers)

      if (!(this.minimalMode && isSSG)) {
        headers.delete(NEXT_CACHE_TAGS_HEADER)
      }

      // If cache control is already set on the response we don't
      // override it to allow users to customize it via next.config
      if (
        cacheEntry.cacheControl &&
        !res.getHeader('Cache-Control') &&
        !headers.get('Cache-Control')
      ) {
        headers.set(
          'Cache-Control',
          getCacheControlHeader(cacheEntry.cacheControl)
        )
      }

      await sendResponse(
        req,
        res,
        new Response(cachedData.body, {
          headers,
          status: cachedData.status || 200,
        })
      )
      return null
    } else if (cachedData.kind === CachedRouteKind.APP_PAGE) {
      // If the request has a postponed state and it's a resume request we
      // should error.
      if (didPostpone && minimalPostponed) {
        throw new Error(
          'Invariant: postponed state should not be present on a resume request'
        )
      }

      if (cachedData.headers) {
        const headers = { ...cachedData.headers }

        if (!this.minimalMode || !isSSG) {
          delete headers[NEXT_CACHE_TAGS_HEADER]
        }

        for (let [key, value] of Object.entries(headers)) {
          if (typeof value === 'undefined') continue

          if (Array.isArray(value)) {
            for (const v of value) {
              res.appendHeader(key, v)
            }
          } else if (typeof value === 'number') {
            value = value.toString()
            res.appendHeader(key, value)
          } else {
            res.appendHeader(key, value)
          }
        }
      }

      if (
        this.minimalMode &&
        isSSG &&
        cachedData.headers?.[NEXT_CACHE_TAGS_HEADER]
      ) {
        res.setHeader(
          NEXT_CACHE_TAGS_HEADER,
          cachedData.headers[NEXT_CACHE_TAGS_HEADER] as string
        )
      }

      // If the request is a data request, then we shouldn't set the status code
      // from the response because it should always be 200. This should be gated
      // behind the experimental PPR flag.
      if (cachedData.status && (!isRSCRequest || !isRoutePPREnabled)) {
        res.statusCode = cachedData.status
      }

      // Mark that the request did postpone.
      if (didPostpone) {
        res.setHeader(NEXT_DID_POSTPONE_HEADER, '1')
      }

      // we don't go through this block when preview mode is true
      // as preview mode is a dynamic request (bypasses cache) and doesn't
      // generate both HTML and payloads in the same request so continue to just
      // return the generated payload
      if (isRSCRequest && !isPreviewMode) {
        // If this is a dynamic RSC request, then stream the response.
        if (typeof cachedData.rscData === 'undefined') {
          if (cachedData.postponed) {
            throw new Error('Invariant: Expected postponed to be undefined')
          }

          return {
            type: 'rsc',
            body: cachedData.html,
            // Dynamic RSC responses cannot be cached, even if they're
            // configured with `force-static` because we have no way of
            // distinguishing between `force-static` and pages that have no
            // postponed state.
            // TODO: distinguish `force-static` from pages with no postponed state (static)
            cacheControl: isDynamicRSCRequest
              ? { revalidate: 0, expire: undefined }
              : cacheEntry.cacheControl,
          }
        }

        // As this isn't a prefetch request, we should serve the static flight
        // data.
        return {
          type: 'rsc',
          body: RenderResult.fromStatic(cachedData.rscData),
          cacheControl: cacheEntry.cacheControl,
        }
      }

      // This is a request for HTML data.
      let body = cachedData.html

      // If there's no postponed state, we should just serve the HTML. This
      // should also be the case for a resume request because it's completed
      // as a server render (rather than a static render).
      if (!didPostpone || this.minimalMode) {
        return {
          type: 'html',
          body,
          cacheControl: cacheEntry.cacheControl,
        }
      }

      // If we're debugging the static shell, we should just serve the HTML
      // without resuming the render. The returned HTML will be the static shell
      // so all the Dynamic API's will be used during static generation.
      if (isDebugStaticShell) {
        // Since we're not resuming the render, we need to at least add the
        // closing body and html tags to create valid HTML.
        body.chain(
          new ReadableStream({
            start(controller) {
              controller.enqueue(ENCODED_TAGS.CLOSED.BODY_AND_HTML)
              controller.close()
            },
          })
        )

        return {
          type: 'html',
          body,
          cacheControl: { revalidate: 0, expire: undefined },
        }
      }

      // This request has postponed, so let's create a new transformer that the
      // dynamic data can pipe to that will attach the dynamic data to the end
      // of the response.
      const transformer = new TransformStream<Uint8Array, Uint8Array>()
      body.chain(transformer.readable)

      // Perform the render again, but this time, provide the postponed state.
      // We don't await because we want the result to start streaming now, and
      // we've already chained the transformer's readable to the render result.
      doRender({
        postponed: cachedData.postponed,
        pagesFallback: undefined,
        // This is a resume render, not a fallback render, so we don't need to
        // set this.
        fallbackRouteParams: null,
      })
        .then(async (result) => {
          if (!result) {
            throw new Error('Invariant: expected a result to be returned')
          }

          if (result.value?.kind !== CachedRouteKind.APP_PAGE) {
            throw new Error(
              `Invariant: expected a page response, got ${result.value?.kind}`
            )
          }

          // Pipe the resume result to the transformer.
          await result.value.html.pipeTo(transformer.writable)
        })
        .catch((err) => {
          // An error occurred during piping or preparing the render, abort
          // the transformers writer so we can terminate the stream.
          transformer.writable.abort(err).catch((e) => {
            console.error("couldn't abort transformer", e)
          })
        })

      return {
        type: 'html',
        body,
        // We don't want to cache the response if it has postponed data because
        // the response being sent to the client it's dynamic parts are streamed
        // to the client on the same request.
        cacheControl: { revalidate: 0, expire: undefined },
      }
    } else if (isNextDataRequest) {
      return {
        type: 'json',
        body: RenderResult.fromStatic(JSON.stringify(cachedData.pageData)),
        cacheControl: cacheEntry.cacheControl,
      }
    } else {
      return {
        type: 'html',
        body: cachedData.html,
        cacheControl: cacheEntry.cacheControl,
      }
    }
  }

  private stripNextDataPath(path: string, stripLocale = true) {
    if (path.includes(this.buildId)) {
      const splitPath = path.substring(
        path.indexOf(this.buildId) + this.buildId.length
      )

      path = denormalizePagePath(splitPath.replace(/\.json$/, ''))
    }

    if (this.localeNormalizer && stripLocale) {
      return this.localeNormalizer.normalize(path)
    }
    return path
  }

  // map the route to the actual bundle name
  protected getOriginalAppPaths(route: string) {
    if (this.enabledDirectories.app) {
      const originalAppPath = this.appPathRoutes?.[route]

      if (!originalAppPath) {
        return null
      }

      return originalAppPath
    }
    return null
  }

  protected async renderPageComponent(
    ctx: RequestContext<ServerRequest, ServerResponse>,
    bubbleNoFallback: boolean
  ) {
    const { query, pathname } = ctx

    const appPaths = this.getOriginalAppPaths(pathname)
    const isAppPath = Array.isArray(appPaths)

    let page = pathname
    if (isAppPath) {
      // the last item in the array is the root page, if there are parallel routes
      page = appPaths[appPaths.length - 1]
    }

    const result = await this.findPageComponents({
      locale: getRequestMeta(ctx.req, 'locale'),
      page,
      query,
      params: ctx.renderOpts.params || {},
      isAppPath,
      sriEnabled: !!this.nextConfig.experimental.sri?.algorithm,
      appPaths,
      // Ensuring for loading page component routes is done via the matcher.
      shouldEnsure: false,
    })
    if (result) {
      getTracer().setRootSpanAttribute('next.route', pathname)
      try {
        return await this.renderToResponseWithComponents(ctx, result)
      } catch (err) {
        const isNoFallbackError = err instanceof NoFallbackError

        if (!isNoFallbackError || (isNoFallbackError && bubbleNoFallback)) {
          throw err
        }
      }
    }
    return false
  }

  private async renderToResponse(
    ctx: RequestContext<ServerRequest, ServerResponse>
  ): Promise<ResponsePayload | null> {
    return getTracer().trace(
      BaseServerSpan.renderToResponse,
      {
        spanName: `rendering page`,
        attributes: {
          'next.route': ctx.pathname,
        },
      },
      async () => {
        return this.renderToResponseImpl(ctx)
      }
    )
  }

  protected abstract getMiddleware(): Promise<MiddlewareRoutingItem | undefined>
  protected abstract getFallbackErrorComponents(
    url?: string
  ): Promise<LoadComponentsReturnType | null>
  protected abstract getRoutesManifest(): NormalizedRouteManifest | undefined

  private async renderToResponseImpl(
    ctx: RequestContext<ServerRequest, ServerResponse>
  ): Promise<ResponsePayload | null> {
    const { req, res, query, pathname } = ctx
    let page = pathname
    const bubbleNoFallback =
      getRequestMeta(ctx.req, 'bubbleNoFallback') ?? false
    delete query[NEXT_RSC_UNION_QUERY]

    const options: MatchOptions = {
      i18n: this.i18nProvider?.fromRequest(req, pathname),
    }

    try {
      for await (const match of this.matchers.matchAll(pathname, options)) {
        // when a specific invoke-output is meant to be matched
        // ensure a prior dynamic route/page doesn't take priority
        const invokeOutput = getRequestMeta(ctx.req, 'invokeOutput')
        if (
          !this.minimalMode &&
          typeof invokeOutput === 'string' &&
          isDynamicRoute(invokeOutput || '') &&
          invokeOutput !== match.definition.pathname
        ) {
          continue
        }

        const result = await this.renderPageComponent(
          {
            ...ctx,
            pathname: match.definition.pathname,
            renderOpts: {
              ...ctx.renderOpts,
              params: match.params,
            },
          },
          bubbleNoFallback
        )
        if (result !== false) return result
      }

      // currently edge functions aren't receiving the x-matched-path
      // header so we need to fallback to matching the current page
      // when we weren't able to match via dynamic route to handle
      // the rewrite case
      // @ts-expect-error extended in child class web-server
      if (this.serverOptions.webServerConfig) {
        // @ts-expect-error extended in child class web-server
        ctx.pathname = this.serverOptions.webServerConfig.page
        const result = await this.renderPageComponent(ctx, bubbleNoFallback)
        if (result !== false) return result
      }
    } catch (error) {
      const err = getProperError(error)

      if (error instanceof MissingStaticPage) {
        console.error(
          'Invariant: failed to load static page',
          JSON.stringify(
            {
              page,
              url: ctx.req.url,
              matchedPath: ctx.req.headers[MATCHED_PATH_HEADER],
              initUrl: getRequestMeta(ctx.req, 'initURL'),
              didRewrite: !!getRequestMeta(ctx.req, 'rewroteURL'),
              rewroteUrl: getRequestMeta(ctx.req, 'rewroteURL'),
            },
            null,
            2
          )
        )
        throw err
      }

      if (err instanceof NoFallbackError && bubbleNoFallback) {
        throw err
      }
      if (err instanceof DecodeError || err instanceof NormalizeError) {
        res.statusCode = 400
        return await this.renderErrorToResponse(ctx, err)
      }

      res.statusCode = 500

      // if pages/500 is present we still need to trigger
      // /_error `getInitialProps` to allow reporting error
      if (await this.hasPage('/500')) {
        addRequestMeta(ctx.req, 'customErrorRender', true)
        await this.renderErrorToResponse(ctx, err)
        removeRequestMeta(ctx.req, 'customErrorRender')
      }

      const isWrappedError = err instanceof WrappedBuildError

      if (!isWrappedError) {
        if (
          (this.minimalMode && process.env.NEXT_RUNTIME !== 'edge') ||
          this.renderOpts.dev
        ) {
          if (isError(err)) err.page = page
          throw err
        }
        this.logError(getProperError(err))
      }
      const response = await this.renderErrorToResponse(
        ctx,
        isWrappedError ? (err as WrappedBuildError).innerError : err
      )
      return response
    }

    const middleware = await this.getMiddleware()
    if (
      middleware &&
      !!ctx.req.headers['x-nextjs-data'] &&
      (!res.statusCode || res.statusCode === 200 || res.statusCode === 404)
    ) {
      const locale = getRequestMeta(req, 'locale')

      res.setHeader(
        'x-nextjs-matched-path',
        `${locale ? `/${locale}` : ''}${pathname}`
      )
      res.statusCode = 200
      res.setHeader('content-type', 'application/json')
      res.body('{}')
      res.send()
      return null
    }

    res.statusCode = 404
    return this.renderErrorToResponse(ctx, null)
  }

  public async renderToHTML(
    req: ServerRequest,
    res: ServerResponse,
    pathname: string,
    query: ParsedUrlQuery = {}
  ): Promise<string | null> {
    return getTracer().trace(BaseServerSpan.renderToHTML, async () => {
      return this.renderToHTMLImpl(req, res, pathname, query)
    })
  }

  private async renderToHTMLImpl(
    req: ServerRequest,
    res: ServerResponse,
    pathname: string,
    query: ParsedUrlQuery = {}
  ): Promise<string | null> {
    return this.getStaticHTML((ctx) => this.renderToResponse(ctx), {
      req,
      res,
      pathname,
      query,
    })
  }

  public async renderError(
    err: Error | null,
    req: ServerRequest,
    res: ServerResponse,
    pathname: string,
    query: NextParsedUrlQuery = {},
    setHeaders = true
  ): Promise<void> {
    return getTracer().trace(BaseServerSpan.renderError, async () => {
      return this.renderErrorImpl(err, req, res, pathname, query, setHeaders)
    })
  }

  private async renderErrorImpl(
    err: Error | null,
    req: ServerRequest,
    res: ServerResponse,
    pathname: string,
    query: NextParsedUrlQuery = {},
    setHeaders = true
  ): Promise<void> {
    if (setHeaders) {
      res.setHeader(
        'Cache-Control',
        'private, no-cache, no-store, max-age=0, must-revalidate'
      )
    }

    return this.pipe(
      async (ctx) => {
        const response = await this.renderErrorToResponse(ctx, err)
        if (this.minimalMode && res.statusCode === 500) {
          throw err
        }
        return response
      },
      { req, res, pathname, query }
    )
  }

  private customErrorNo404Warn = execOnce(() => {
    Log.warn(
      `You have added a custom /_error page without a custom /404 page. This prevents the 404 page from being auto statically optimized.\nSee here for info: https://nextjs.org/docs/messages/custom-error-no-custom-404`
    )
  })

  private async renderErrorToResponse(
    ctx: RequestContext<ServerRequest, ServerResponse>,
    err: Error | null
  ): Promise<ResponsePayload | null> {
    return getTracer().trace(BaseServerSpan.renderErrorToResponse, async () => {
      return this.renderErrorToResponseImpl(ctx, err)
    })
  }

  protected async renderErrorToResponseImpl(
    ctx: RequestContext<ServerRequest, ServerResponse>,
    err: Error | null
  ): Promise<ResponsePayload | null> {
    // Short-circuit favicon.ico in development to avoid compiling 404 page when the app has no favicon.ico.
    // Since favicon.ico is automatically requested by the browser.
    if (this.renderOpts.dev && ctx.pathname === '/favicon.ico') {
      return {
        type: 'html',
        body: RenderResult.fromStatic(''),
      }
    }
    const { res, query } = ctx

    try {
      let result: null | FindComponentsResult = null

      const is404 = res.statusCode === 404
      let using404Page = false

      if (is404) {
        if (this.enabledDirectories.app) {
          // Use the not-found entry in app directory
          result = await this.findPageComponents({
            locale: getRequestMeta(ctx.req, 'locale'),
            page: UNDERSCORE_NOT_FOUND_ROUTE_ENTRY,
            query,
            params: {},
            isAppPath: true,
            shouldEnsure: true,
            url: ctx.req.url,
          })
          using404Page = result !== null
        }

        if (!result && (await this.hasPage('/404'))) {
          result = await this.findPageComponents({
            locale: getRequestMeta(ctx.req, 'locale'),
            page: '/404',
            query,
            params: {},
            isAppPath: false,
            // Ensuring can't be done here because you never "match" a 404 route.
            shouldEnsure: true,
            url: ctx.req.url,
          })
          using404Page = result !== null
        }
      }
      let statusPage = `/${res.statusCode}`

      if (
        !getRequestMeta(ctx.req, 'customErrorRender') &&
        !result &&
        STATIC_STATUS_PAGES.includes(statusPage)
      ) {
        // skip ensuring /500 in dev mode as it isn't used and the
        // dev overlay is used instead
        if (statusPage !== '/500' || !this.renderOpts.dev) {
          result = await this.findPageComponents({
            locale: getRequestMeta(ctx.req, 'locale'),
            page: statusPage,
            query,
            params: {},
            isAppPath: false,
            // Ensuring can't be done here because you never "match" a 500
            // route.
            shouldEnsure: true,
            url: ctx.req.url,
          })
        }
      }

      if (!result) {
        result = await this.findPageComponents({
          locale: getRequestMeta(ctx.req, 'locale'),
          page: '/_error',
          query,
          params: {},
          isAppPath: false,
          // Ensuring can't be done here because you never "match" an error
          // route.
          shouldEnsure: true,
          url: ctx.req.url,
        })
        statusPage = '/_error'
      }

      if (
        process.env.NODE_ENV !== 'production' &&
        !using404Page &&
        (await this.hasPage('/_error')) &&
        !(await this.hasPage('/404'))
      ) {
        this.customErrorNo404Warn()
      }

      if (!result) {
        // this can occur when a project directory has been moved/deleted
        // which is handled in the parent process in development
        if (this.renderOpts.dev) {
          return {
            type: 'html',
            // wait for dev-server to restart before refreshing
            body: RenderResult.fromStatic(
              `
              <pre>missing required error components, refreshing...</pre>
              <script>
                async function check() {
                  const res = await fetch(location.href).catch(() => ({}))

                  if (res.status === 200) {
                    location.reload()
                  } else {
                    setTimeout(check, 1000)
                  }
                }
                check()
              </script>`
            ),
          }
        }

        throw new WrappedBuildError(
          new Error('missing required error components')
        )
      }

      // If the page has a route module, use it for the new match. If it doesn't
      // have a route module, remove the match.
      if (result.components.routeModule) {
        addRequestMeta(ctx.req, 'match', {
          definition: result.components.routeModule.definition,
          params: undefined,
        })
      } else {
        removeRequestMeta(ctx.req, 'match')
      }

      try {
        return await this.renderToResponseWithComponents(
          {
            ...ctx,
            pathname: statusPage,
            renderOpts: {
              ...ctx.renderOpts,
              err,
            },
          },
          result
        )
      } catch (maybeFallbackError) {
        if (maybeFallbackError instanceof NoFallbackError) {
          throw new Error('invariant: failed to render error page')
        }
        throw maybeFallbackError
      }
    } catch (error) {
      const renderToHtmlError = getProperError(error)
      const isWrappedError = renderToHtmlError instanceof WrappedBuildError
      if (!isWrappedError) {
        this.logError(renderToHtmlError)
      }
      res.statusCode = 500
      const fallbackComponents = await this.getFallbackErrorComponents(
        ctx.req.url
      )

      if (fallbackComponents) {
        // There was an error, so use it's definition from the route module
        // to add the match to the request.
        addRequestMeta(ctx.req, 'match', {
          definition: fallbackComponents.routeModule!.definition,
          params: undefined,
        })

        return this.renderToResponseWithComponents(
          {
            ...ctx,
            pathname: '/_error',
            renderOpts: {
              ...ctx.renderOpts,
              // We render `renderToHtmlError` here because `err` is
              // already captured in the stacktrace.
              err: isWrappedError
                ? renderToHtmlError.innerError
                : renderToHtmlError,
            },
          },
          {
            query,
            components: fallbackComponents,
          }
        )
      }
      return {
        type: 'html',
        body: RenderResult.fromStatic('Internal Server Error'),
      }
    }
  }

  public async renderErrorToHTML(
    err: Error | null,
    req: ServerRequest,
    res: ServerResponse,
    pathname: string,
    query: ParsedUrlQuery = {}
  ): Promise<string | null> {
    return this.getStaticHTML((ctx) => this.renderErrorToResponse(ctx, err), {
      req,
      res,
      pathname,
      query,
    })
  }

  public async render404(
    req: ServerRequest,
    res: ServerResponse,
    parsedUrl?: Pick<NextUrlWithParsedQuery, 'pathname' | 'query'>,
    setHeaders = true
  ): Promise<void> {
    const { pathname, query } = parsedUrl ? parsedUrl : parseUrl(req.url!, true)

    // Ensure the locales are provided on the request meta.
    if (this.nextConfig.i18n) {
      if (!getRequestMeta(req, 'locale')) {
        addRequestMeta(req, 'locale', this.nextConfig.i18n.defaultLocale)
      }
      addRequestMeta(req, 'defaultLocale', this.nextConfig.i18n.defaultLocale)
    }

    res.statusCode = 404
    return this.renderError(null, req, res, pathname!, query, setHeaders)
  }
}<|MERGE_RESOLUTION|>--- conflicted
+++ resolved
@@ -2542,11 +2542,6 @@
         renderOpts.supportsDynamicResponse = false
         renderOpts.isStaticGeneration = true
         renderOpts.isRevalidate = true
-<<<<<<< HEAD
-        renderOpts.isDebugStaticShell = isDebugStaticShell
-=======
-        renderOpts.isDebugDynamicAccesses = isDebugDynamicAccesses
->>>>>>> 7e5e69dd
       }
 
       // Legacy render methods will return a render result that needs to be
