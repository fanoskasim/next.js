import type { NextConfigComplete } from '../config-shared'
import type { CustomRoutes } from '../../lib/load-custom-routes'
import type { Duplex } from 'stream'
import type { Telemetry } from '../../telemetry/storage'
import type { IncomingMessage, ServerResponse } from 'http'
import type { UrlObject } from 'url'
import type { RouteDefinition } from '../route-definitions/route-definition'

import { webpack, StringXor } from 'next/dist/compiled/webpack/webpack'
import {
  getOverlayMiddleware,
  getSourceMapMiddleware,
} from '../../client/components/react-dev-overlay/server/middleware-webpack'
import { WebpackHotMiddleware } from './hot-middleware'
import { join, relative, isAbsolute, posix } from 'path'
import {
  createEntrypoints,
  createPagesMapping,
  finalizeEntrypoint,
  getClientEntry,
  getEdgeServerEntry,
  getAppEntry,
  runDependingOnPageType,
  getStaticInfoIncludingLayouts,
  getInstrumentationEntry,
} from '../../build/entries'
import { watchCompilers } from '../../build/output'
import * as Log from '../../build/output/log'
import getBaseWebpackConfig, {
  loadProjectInfo,
} from '../../build/webpack-config'
import { APP_DIR_ALIAS, WEBPACK_LAYERS } from '../../lib/constants'
import { recursiveDelete } from '../../lib/recursive-delete'
import {
  BLOCKED_PAGES,
  CLIENT_STATIC_FILES_RUNTIME_AMP,
  CLIENT_STATIC_FILES_RUNTIME_MAIN,
  CLIENT_STATIC_FILES_RUNTIME_MAIN_APP,
  CLIENT_STATIC_FILES_RUNTIME_REACT_REFRESH,
  COMPILER_NAMES,
  RSC_MODULE_TYPES,
} from '../../shared/lib/constants'
import type { __ApiPreviewProps } from '../api-utils'
import { getPathMatch } from '../../shared/lib/router/utils/path-match'
import { findPageFile } from '../lib/find-page-file'
import {
  BUILDING,
  getEntries,
  EntryTypes,
  getInvalidator,
  onDemandEntryHandler,
} from './on-demand-entry-handler'
import { denormalizePagePath } from '../../shared/lib/page-path/denormalize-page-path'
import { normalizePathSep } from '../../shared/lib/page-path/normalize-path-sep'
import getRouteFromEntrypoint from '../get-route-from-entrypoint'
import {
  difference,
  isInstrumentationHookFile,
  isMiddlewareFile,
  isMiddlewareFilename,
} from '../../build/utils'
import { DecodeError } from '../../shared/lib/utils'
import { type Span, trace } from '../../trace'
import { getProperError } from '../../lib/is-error'
import ws from 'next/dist/compiled/ws'
import { existsSync, promises as fs } from 'fs'
import type { UnwrapPromise } from '../../lib/coalesced-function'
import { parseVersionInfo } from './parse-version-info'
import type { VersionInfo } from './parse-version-info'
import { isAPIRoute } from '../../lib/is-api-route'
import { getRouteLoaderEntry } from '../../build/webpack/loaders/next-route-loader'
import {
  isInternalComponent,
  isNonRoutePagesPage,
} from '../../lib/is-internal-component'
import { RouteKind } from '../route-kind'
import {
  HMR_ACTIONS_SENT_TO_BROWSER,
  type NextJsHotReloaderInterface,
} from './hot-reloader-types'
import type { HMR_ACTION_TYPES } from './hot-reloader-types'
import type { WebpackError } from 'webpack'
import { PAGE_TYPES } from '../../lib/page-types'
import { FAST_REFRESH_RUNTIME_RELOAD } from './messages'
import { getNodeDebugType } from '../lib/utils'
import { getNextErrorFeedbackMiddleware } from '../../client/components/react-dev-overlay/server/get-next-error-feedback-middleware'

const MILLISECONDS_IN_NANOSECOND = BigInt(1_000_000)

function diff(a: Set<any>, b: Set<any>) {
  return new Set([...a].filter((v) => !b.has(v)))
}

const wsServer = new ws.Server({ noServer: true })

export async function renderScriptError(
  res: ServerResponse,
  error: Error,
  { verbose = true } = {}
): Promise<{ finished: true | undefined }> {
  // Asks CDNs and others to not to cache the errored page
  res.setHeader(
    'Cache-Control',
    'no-cache, no-store, max-age=0, must-revalidate'
  )

  if ((error as any).code === 'ENOENT') {
    return { finished: undefined }
  }

  if (verbose) {
    console.error(error.stack)
  }
  res.statusCode = 500
  res.end('500 - Internal Error')
  return { finished: true }
}

function addCorsSupport(req: IncomingMessage, res: ServerResponse) {
  // Only rewrite CORS handling when URL matches a hot-reloader middleware
  if (!req.url!.startsWith('/__next')) {
    return { preflight: false }
  }

  if (!req.headers.origin) {
    return { preflight: false }
  }

  res.setHeader('Access-Control-Allow-Origin', req.headers.origin)
  res.setHeader('Access-Control-Allow-Methods', 'OPTIONS, GET')
  // Based on https://github.com/primus/access-control/blob/4cf1bc0e54b086c91e6aa44fb14966fa5ef7549c/index.js#L158
  if (req.headers['access-control-request-headers']) {
    res.setHeader(
      'Access-Control-Allow-Headers',
      req.headers['access-control-request-headers'] as string
    )
  }

  if (req.method === 'OPTIONS') {
    res.writeHead(200)
    res.end()
    return { preflight: true }
  }

  return { preflight: false }
}

export const matchNextPageBundleRequest = getPathMatch(
  '/_next/static/chunks/pages/:path*.js(\\.map|)'
)

// Iteratively look up the issuer till it ends up at the root
function findEntryModule(
  module: webpack.Module,
  compilation: webpack.Compilation
): any {
  for (;;) {
    const issuer = compilation.moduleGraph.getIssuer(module)
    if (!issuer) return module
    module = issuer
  }
}

function erroredPages(compilation: webpack.Compilation) {
  const failedPages: { [page: string]: WebpackError[] } = {}
  for (const error of compilation.errors) {
    if (!error.module) {
      continue
    }

    const entryModule = findEntryModule(error.module, compilation)
    const { name } = entryModule
    if (!name) {
      continue
    }

    // Only pages have to be reloaded
    const enhancedName = getRouteFromEntrypoint(name)

    if (!enhancedName) {
      continue
    }

    if (!failedPages[enhancedName]) {
      failedPages[enhancedName] = []
    }

    failedPages[enhancedName].push(error)
  }

  return failedPages
}

export async function getVersionInfo(): Promise<VersionInfo> {
  let installed = '0.0.0'

  try {
    installed = require('next/package.json').version

    let res

    try {
      // use NPM registry regardless user using Yarn
      res = await fetch('https://registry.npmjs.org/-/package/next/dist-tags')
    } catch {
      // ignore fetch errors
    }

    if (!res || !res.ok) return { installed, staleness: 'unknown' }

    const { latest, canary } = await res.json()

    return parseVersionInfo({ installed, latest, canary })
  } catch (e: any) {
    console.error(e)
    return { installed, staleness: 'unknown' }
  }
}

export default class HotReloaderWebpack implements NextJsHotReloaderInterface {
  private hasAmpEntrypoints: boolean
  private hasAppRouterEntrypoints: boolean
  private hasPagesRouterEntrypoints: boolean
  private dir: string
  private buildId: string
  private encryptionKey: string
  private middlewares: ((
    req: IncomingMessage,
    res: ServerResponse,
    next: () => void
  ) => Promise<void>)[]
  private pagesDir?: string
  private distDir: string
  private webpackHotMiddleware?: WebpackHotMiddleware
  private config: NextConfigComplete
  private clientStats: webpack.Stats | null
  private clientError: Error | null = null
  private serverError: Error | null = null
  private hmrServerError: Error | null = null
  private serverPrevDocumentHash: string | null
  private serverChunkNames?: Set<string>
  private prevChunkNames?: Set<any>
  private onDemandEntries?: ReturnType<typeof onDemandEntryHandler>
  private previewProps: __ApiPreviewProps
  private watcher: any
  private rewrites: CustomRoutes['rewrites']
  private fallbackWatcher: any
  private hotReloaderSpan: Span
  private pagesMapping: { [key: string]: string } = {}
  private appDir?: string
  private telemetry: Telemetry
  private resetFetch: () => void
  private versionInfo: VersionInfo = {
    staleness: 'unknown',
    installed: '0.0.0',
  }
  private devtoolsFrontendUrl: string | undefined
  private reloadAfterInvalidation: boolean = false

  public serverStats: webpack.Stats | null
  public edgeServerStats: webpack.Stats | null
  public multiCompiler?: webpack.MultiCompiler
  public activeWebpackConfigs?: Array<
    UnwrapPromise<ReturnType<typeof getBaseWebpackConfig>>
  >
  private isRspack = Boolean(process.env.NEXT_RSPACK)

  constructor(
    dir: string,
    {
      config,
      pagesDir,
      distDir,
      buildId,
      encryptionKey,
      previewProps,
      rewrites,
      appDir,
      telemetry,
      resetFetch,
    }: {
      config: NextConfigComplete
      pagesDir?: string
      distDir: string
      buildId: string
      encryptionKey: string
      previewProps: __ApiPreviewProps
      rewrites: CustomRoutes['rewrites']
      appDir?: string
      telemetry: Telemetry
      resetFetch: () => void
    }
  ) {
    this.hasAmpEntrypoints = false
    this.hasAppRouterEntrypoints = false
    this.hasPagesRouterEntrypoints = false
    this.buildId = buildId
    this.encryptionKey = encryptionKey
    this.dir = dir
    this.middlewares = []
    this.pagesDir = pagesDir
    this.appDir = appDir
    this.distDir = distDir
    this.clientStats = null
    this.serverStats = null
    this.edgeServerStats = null
    this.serverPrevDocumentHash = null
    this.telemetry = telemetry
    this.resetFetch = resetFetch

    this.config = config
    this.previewProps = previewProps
    this.rewrites = rewrites
    this.hotReloaderSpan = trace('hot-reloader', undefined, {
      version: process.env.__NEXT_VERSION as string,
    })
    // Ensure the hotReloaderSpan is flushed immediately as it's the parentSpan for all processing
    // of the current `next dev` invocation.
    this.hotReloaderSpan.stop()
  }

  public async run(
    req: IncomingMessage,
    res: ServerResponse,
    parsedUrl: UrlObject
  ): Promise<{ finished?: true }> {
    // Usually CORS support is not needed for the hot-reloader (this is dev only feature)
    // With when the app runs for multi-zones support behind a proxy,
    // the current page is trying to access this URL via assetPrefix.
    // That's when the CORS support is needed.
    const { preflight } = addCorsSupport(req, res)
    if (preflight) {
      return {}
    }

    // When a request comes in that is a page bundle, e.g. /_next/static/<buildid>/pages/index.js
    // we have to compile the page using on-demand-entries, this middleware will handle doing that
    // by adding the page to on-demand-entries, waiting till it's done
    // and then the bundle will be served like usual by the actual route in server/index.js
    const handlePageBundleRequest = async (
      pageBundleRes: ServerResponse,
      parsedPageBundleUrl: UrlObject
    ): Promise<{ finished?: true }> => {
      const { pathname } = parsedPageBundleUrl
      if (!pathname) return {}

      const params = matchNextPageBundleRequest(pathname)
      if (!params) return {}

      let decodedPagePath: string

      try {
        decodedPagePath = `/${params.path
          .map((param: string) => decodeURIComponent(param))
          .join('/')}`
      } catch (_) {
        throw new DecodeError('failed to decode param')
      }

      const page = denormalizePagePath(decodedPagePath)

      if (page === '/_error' || BLOCKED_PAGES.indexOf(page) === -1) {
        try {
          await this.ensurePage({ page, clientOnly: true, url: req.url })
        } catch (error) {
          return await renderScriptError(pageBundleRes, getProperError(error))
        }

        const errors = await this.getCompilationErrors(page)
        if (errors.length > 0) {
          return await renderScriptError(pageBundleRes, errors[0], {
            verbose: false,
          })
        }
      }

      return {}
    }

    const { finished } = await handlePageBundleRequest(res, parsedUrl)

    for (const middleware of this.middlewares) {
      let calledNext = false

      await middleware(req, res, () => {
        calledNext = true
      })

      if (!calledNext) {
        return { finished: true }
      }
    }

    return { finished }
  }

  public setHmrServerError(error: Error | null): void {
    this.hmrServerError = error
  }

  public clearHmrServerError(): void {
    if (this.hmrServerError) {
      this.setHmrServerError(null)
      this.send({
        action: HMR_ACTIONS_SENT_TO_BROWSER.RELOAD_PAGE,
        data: 'clear hmr server error',
      })
    }
  }

  protected async refreshServerComponents(): Promise<void> {
    this.send({
      action: HMR_ACTIONS_SENT_TO_BROWSER.SERVER_COMPONENT_CHANGES,
      // TODO: granular reloading of changes
      // entrypoints: serverComponentChanges,
    })
  }

  public onHMR(
    req: IncomingMessage,
    _socket: Duplex,
    head: Buffer,
    callback: (client: ws.WebSocket) => void
  ) {
    wsServer.handleUpgrade(req, req.socket, head, (client) => {
      this.webpackHotMiddleware?.onHMR(client)
      this.onDemandEntries?.onHMR(client, () => this.hmrServerError)
      callback(client)

      client.addEventListener('message', ({ data }) => {
        data = typeof data !== 'string' ? data.toString() : data

        try {
          const payload = JSON.parse(data)

          let traceChild:
            | {
                name: string
                startTime?: bigint
                endTime?: bigint
                attrs?: Record<string, number | string | undefined | string[]>
              }
            | undefined

          switch (payload.event) {
            case 'span-end': {
              traceChild = {
                name: payload.spanName,
                startTime:
                  BigInt(Math.floor(payload.startTime)) *
                  MILLISECONDS_IN_NANOSECOND,
                attrs: payload.attributes,
                endTime:
                  BigInt(Math.floor(payload.endTime)) *
                  MILLISECONDS_IN_NANOSECOND,
              }
              break
            }
            case 'client-hmr-latency': {
              traceChild = {
                name: payload.event,
                startTime:
                  BigInt(payload.startTime) * MILLISECONDS_IN_NANOSECOND,
                endTime: BigInt(payload.endTime) * MILLISECONDS_IN_NANOSECOND,
                attrs: {
                  updatedModules: payload.updatedModules.map((m: string) =>
                    m
                      .replace(`(${WEBPACK_LAYERS.appPagesBrowser})/`, '')
                      .replace(/^\.\//, '[project]/')
                  ),
                  page: payload.page,
                  isPageHidden: payload.isPageHidden,
                },
              }
              break
            }
            case 'client-reload-page':
            case 'client-success': {
              traceChild = {
                name: payload.event,
              }
              break
            }
            case 'client-error': {
              traceChild = {
                name: payload.event,
                attrs: { errorCount: payload.errorCount },
              }
              break
            }
            case 'client-warning': {
              traceChild = {
                name: payload.event,
                attrs: { warningCount: payload.warningCount },
              }
              break
            }
            case 'client-removed-page':
            case 'client-added-page': {
              traceChild = {
                name: payload.event,
                attrs: { page: payload.page || '' },
              }
              break
            }
            case 'client-full-reload': {
              const { event, stackTrace, hadRuntimeError } = payload

              traceChild = {
                name: event,
                attrs: { stackTrace: stackTrace ?? '' },
              }

              if (hadRuntimeError) {
                Log.warn(FAST_REFRESH_RUNTIME_RELOAD)
                break
              }

              let fileMessage = ''
              if (stackTrace) {
                const file = /Aborted because (.+) is not accepted/.exec(
                  stackTrace
                )?.[1]
                if (file) {
                  // `file` is filepath in `pages/` but it can be weird long webpack url in `app/`.
                  // If it's a webpack loader URL, it will start with '(app-pages)/./'
                  if (
                    file.startsWith(`(${WEBPACK_LAYERS.appPagesBrowser})/./`)
                  ) {
                    const fileUrl = new URL(file, 'file://')
                    const cwd = process.cwd()
                    const modules = fileUrl.searchParams
                      .getAll('modules')
                      .map((filepath) => filepath.slice(cwd.length + 1))
                      .filter(
                        (filepath) => !filepath.startsWith('node_modules')
                      )

                    if (modules.length > 0) {
                      fileMessage = ` when ${modules.join(', ')} changed`
                    }
                  } else {
                    fileMessage = ` when ${file} changed`
                  }
                }
              }

              Log.warn(
                `Fast Refresh had to perform a full reload${fileMessage}. Read more: https://nextjs.org/docs/messages/fast-refresh-reload`
              )
              break
            }
            default: {
              break
            }
          }

          if (traceChild) {
            this.hotReloaderSpan.manualTraceChild(
              traceChild.name,
              traceChild.startTime,
              traceChild.endTime,
              { ...traceChild.attrs, clientId: payload.id }
            )
          }
        } catch (_) {
          // invalid WebSocket message
        }
      })
    })
  }

  private async clean(span: Span): Promise<void> {
    return span
      .traceChild('clean')
      .traceAsyncFn(() =>
        recursiveDelete(join(this.dir, this.config.distDir), /^cache/)
      )
  }

  private async getWebpackConfig(span: Span) {
    const webpackConfigSpan = span.traceChild('get-webpack-config')

    const pageExtensions = this.config.pageExtensions

    return webpackConfigSpan.traceAsyncFn(async () => {
      const pagePaths = !this.pagesDir
        ? ([] as (string | null)[])
        : await webpackConfigSpan
            .traceChild('get-page-paths')
            .traceAsyncFn(() =>
              Promise.all([
                findPageFile(this.pagesDir!, '/_app', pageExtensions, false),
                findPageFile(
                  this.pagesDir!,
                  '/_document',
                  pageExtensions,
                  false
                ),
              ])
            )

      this.pagesMapping = await webpackConfigSpan
        .traceChild('create-pages-mapping')
        .traceAsyncFn(() =>
          createPagesMapping({
            isDev: true,
            pageExtensions: this.config.pageExtensions,
            pagesType: PAGE_TYPES.PAGES,
            pagePaths: pagePaths.filter(
              (i: string | null): i is string => typeof i === 'string'
            ),
            pagesDir: this.pagesDir,
            appDir: this.appDir,
          })
        )

      const entrypoints = await webpackConfigSpan
        .traceChild('create-entrypoints')
        .traceAsyncFn(() =>
          createEntrypoints({
            appDir: this.appDir,
            buildId: this.buildId,
            config: this.config,
            envFiles: [],
            isDev: true,
            pages: this.pagesMapping,
            pagesDir: this.pagesDir,
            previewMode: this.previewProps,
            rootDir: this.dir,
            pageExtensions: this.config.pageExtensions,
          })
        )

      const commonWebpackOptions = {
        dev: true,
        buildId: this.buildId,
        encryptionKey: this.encryptionKey,
        config: this.config,
        pagesDir: this.pagesDir,
        rewrites: this.rewrites,
        originalRewrites: this.config._originalRewrites,
        originalRedirects: this.config._originalRedirects,
        runWebpackSpan: this.hotReloaderSpan,
        appDir: this.appDir,
      }

      return webpackConfigSpan
        .traceChild('generate-webpack-config')
        .traceAsyncFn(async () => {
          const info = await loadProjectInfo({
            dir: this.dir,
            config: commonWebpackOptions.config,
            dev: true,
          })
          return Promise.all([
            // order is important here
            getBaseWebpackConfig(this.dir, {
              ...commonWebpackOptions,
              compilerType: COMPILER_NAMES.client,
              entrypoints: entrypoints.client,
              ...info,
            }),
            getBaseWebpackConfig(this.dir, {
              ...commonWebpackOptions,
              compilerType: COMPILER_NAMES.server,
              entrypoints: entrypoints.server,
              ...info,
            }),
            getBaseWebpackConfig(this.dir, {
              ...commonWebpackOptions,
              compilerType: COMPILER_NAMES.edgeServer,
              entrypoints: entrypoints.edgeServer,
              ...info,
            }),
          ])
        })
    })
  }

  public async buildFallbackError(): Promise<void> {
    if (this.fallbackWatcher) return

    const info = await loadProjectInfo({
      dir: this.dir,
      config: this.config,
      dev: true,
    })
    const fallbackConfig = await getBaseWebpackConfig(this.dir, {
      runWebpackSpan: this.hotReloaderSpan,
      dev: true,
      compilerType: COMPILER_NAMES.client,
      config: this.config,
      buildId: this.buildId,
      encryptionKey: this.encryptionKey,
      pagesDir: this.pagesDir,
      rewrites: {
        beforeFiles: [],
        afterFiles: [],
        fallback: [],
      },
      originalRewrites: {
        beforeFiles: [],
        afterFiles: [],
        fallback: [],
      },
      originalRedirects: [],
      isDevFallback: true,
      entrypoints: (
        await createEntrypoints({
          appDir: this.appDir,
          buildId: this.buildId,
          config: this.config,
          envFiles: [],
          isDev: true,
          pages: {
            '/_app': 'next/dist/pages/_app',
            '/_error': 'next/dist/pages/_error',
          },
          pagesDir: this.pagesDir,
          previewMode: this.previewProps,
          rootDir: this.dir,
          pageExtensions: this.config.pageExtensions,
        })
      ).client,
      ...info,
    })
    const fallbackCompiler = webpack(fallbackConfig)

    this.fallbackWatcher = await new Promise((resolve) => {
      let bootedFallbackCompiler = false
      fallbackCompiler.watch(
        // @ts-ignore webpack supports an array of watchOptions when using a multiCompiler
        fallbackConfig.watchOptions,
        // Errors are handled separately
        (_err: any) => {
          if (!bootedFallbackCompiler) {
            bootedFallbackCompiler = true
            resolve(true)
          }
        }
      )
    })
  }

  private async tracedGetVersionInfo(span: Span) {
    const versionInfoSpan = span.traceChild('get-version-info')
    return versionInfoSpan.traceAsyncFn<VersionInfo>(async () =>
      getVersionInfo()
    )
  }

  public async start(): Promise<void> {
    if (process.env.NEXT_RSPACK_OTEL) {
      console.log('next bin rspack otel')
      await require('@rspack/core').experiments.globalTrace.register(
        'trace',
        'otel',
        ''
      )
    }
    const startSpan = this.hotReloaderSpan.traceChild('start')
    startSpan.stop() // Stop immediately to create an artificial parent span

    this.versionInfo = await this.tracedGetVersionInfo(startSpan)

    const nodeDebugType = getNodeDebugType()
    if (nodeDebugType && !this.devtoolsFrontendUrl) {
      const debugPort = process.debugPort
      let debugInfo
      try {
        // It requires to use 127.0.0.1 instead of localhost for server-side fetching.
        const debugInfoList = await fetch(
          `http://127.0.0.1:${debugPort}/json/list`
        ).then((res) => res.json())
        // There will be only one item for current process, so always get the first item.
        debugInfo = debugInfoList[0]
      } catch {}
      if (debugInfo) {
        this.devtoolsFrontendUrl = debugInfo.devtoolsFrontendUrl
      }
    }

    await this.clean(startSpan)
    // Ensure distDir exists before writing package.json
    await fs.mkdir(this.distDir, { recursive: true })

    const distPackageJsonPath = join(this.distDir, 'package.json')
    // Ensure commonjs handling is used for files in the distDir (generally .next)
    // Files outside of the distDir can be "type": "module"
    await fs.writeFile(distPackageJsonPath, '{"type": "commonjs"}')

    this.activeWebpackConfigs = await this.getWebpackConfig(startSpan)

    for (const config of this.activeWebpackConfigs) {
      const defaultEntry = config.entry
      config.entry = async (...args) => {
        const outputPath = this.multiCompiler?.outputPath || ''
        const entries = getEntries(outputPath)
        // @ts-ignore entry is always a function
        const entrypoints = await defaultEntry(...args)
        const isClientCompilation = config.name === COMPILER_NAMES.client
        const isNodeServerCompilation = config.name === COMPILER_NAMES.server
        const isEdgeServerCompilation =
          config.name === COMPILER_NAMES.edgeServer

        await Promise.all(
          Object.keys(entries).map(async (entryKey) => {
            const entryData = entries[entryKey]
            const { bundlePath, dispose } = entryData

            const result =
              /^(client|server|edge-server)@(app|pages|root)@(.*)/g.exec(
                entryKey
              )
            const [, key /* pageType */, , page] = result! // this match should always happen

            if (key === COMPILER_NAMES.client && !isClientCompilation) return
            if (key === COMPILER_NAMES.server && !isNodeServerCompilation)
              return
            if (key === COMPILER_NAMES.edgeServer && !isEdgeServerCompilation)
              return

            const isEntry = entryData.type === EntryTypes.ENTRY
            const isChildEntry = entryData.type === EntryTypes.CHILD_ENTRY

            // Check if the page was removed or disposed and remove it
            if (isEntry) {
              const pageExists =
                !dispose && existsSync(entryData.absolutePagePath)
              if (!pageExists) {
                delete entries[entryKey]
                return
              }
            }

            // For child entries, if it has an entry file and it's gone, remove it
            if (isChildEntry) {
              if (entryData.absoluteEntryFilePath) {
                const pageExists =
                  !dispose && existsSync(entryData.absoluteEntryFilePath)
                if (!pageExists) {
                  delete entries[entryKey]
                  return
                }
              }
            }

            // Ensure _error is considered a `pages` page.
            if (page === '/_error') {
              this.hasPagesRouterEntrypoints = true
            }

            const hasAppDir = !!this.appDir
            const isAppPath = hasAppDir && bundlePath.startsWith('app/')
            const staticInfo = isEntry
              ? await getStaticInfoIncludingLayouts({
                  isInsideAppDir: isAppPath,
                  pageExtensions: this.config.pageExtensions,
                  pageFilePath: entryData.absolutePagePath,
                  appDir: this.appDir,
                  config: this.config,
                  isDev: true,
                  page,
                })
              : undefined

            if (staticInfo?.type === PAGE_TYPES.PAGES) {
              if (
                staticInfo.config?.config?.amp === true ||
                staticInfo.config?.config?.amp === 'hybrid'
              ) {
                this.hasAmpEntrypoints = true
              }
            }

            const isServerComponent =
              isAppPath && staticInfo?.rsc !== RSC_MODULE_TYPES.client

            const pageType: PAGE_TYPES = entryData.bundlePath.startsWith(
              'pages/'
            )
              ? PAGE_TYPES.PAGES
              : entryData.bundlePath.startsWith('app/')
                ? PAGE_TYPES.APP
                : PAGE_TYPES.ROOT

            if (pageType === 'pages') {
              this.hasPagesRouterEntrypoints = true
            }
            if (pageType === 'app') {
              this.hasAppRouterEntrypoints = true
            }

            const isInstrumentation =
              isInstrumentationHookFile(page) && pageType === PAGE_TYPES.ROOT

            runDependingOnPageType({
              page,
              pageRuntime: staticInfo?.runtime,
              pageType,
              onEdgeServer: () => {
                // TODO-APP: verify if child entry should support.
                if (!isEdgeServerCompilation || !isEntry) return
                entries[entryKey].status = BUILDING

                if (isInstrumentation) {
                  const normalizedBundlePath = bundlePath.replace('src/', '')
                  entrypoints[normalizedBundlePath] = finalizeEntrypoint({
                    compilerType: COMPILER_NAMES.edgeServer,
                    name: normalizedBundlePath,
                    value: getInstrumentationEntry({
                      absolutePagePath: entryData.absolutePagePath,
                      isEdgeServer: true,
                      isDev: true,
                    }),
                    isServerComponent: true,
                    hasAppDir,
                  })
                  return
                }
                const appDirLoader = isAppPath
                  ? getAppEntry({
                      name: bundlePath,
                      page,
                      appPaths: entryData.appPaths,
                      pagePath: posix.join(
                        APP_DIR_ALIAS,
                        relative(
                          this.appDir!,
                          entryData.absolutePagePath
                        ).replace(/\\/g, '/')
                      ),
                      appDir: this.appDir!,
                      pageExtensions: this.config.pageExtensions,
                      rootDir: this.dir,
                      isDev: true,
                      tsconfigPath: this.config.typescript.tsconfigPath,
                      basePath: this.config.basePath,
                      assetPrefix: this.config.assetPrefix,
                      nextConfigOutput: this.config.output,
                      preferredRegion: staticInfo?.preferredRegion,
                      middlewareConfig: Buffer.from(
                        JSON.stringify(staticInfo?.middleware || {})
                      ).toString('base64'),
                    }).import
                  : undefined

                entrypoints[bundlePath] = finalizeEntrypoint({
                  compilerType: COMPILER_NAMES.edgeServer,
                  name: bundlePath,
                  value: getEdgeServerEntry({
                    absolutePagePath: entryData.absolutePagePath,
                    rootDir: this.dir,
                    buildId: this.buildId,
                    bundlePath,
                    config: this.config,
                    isDev: true,
                    page,
                    pages: this.pagesMapping,
                    isServerComponent,
                    appDirLoader,
                    pagesType: isAppPath ? PAGE_TYPES.APP : PAGE_TYPES.PAGES,
                    preferredRegion: staticInfo?.preferredRegion,
                  }),
                  hasAppDir,
                })
              },
              onClient: () => {
                if (!isClientCompilation) return
                if (isChildEntry) {
                  entries[entryKey].status = BUILDING
                  entrypoints[bundlePath] = finalizeEntrypoint({
                    name: bundlePath,
                    compilerType: COMPILER_NAMES.client,
                    value: entryData.request,
                    hasAppDir,
                  })
                } else {
                  entries[entryKey].status = BUILDING
                  entrypoints[bundlePath] = finalizeEntrypoint({
                    name: bundlePath,
                    compilerType: COMPILER_NAMES.client,
                    value: getClientEntry({
                      absolutePagePath: entryData.absolutePagePath,
                      page,
                    }),
                    hasAppDir,
                  })
                }
              },
              onServer: () => {
                // TODO-APP: verify if child entry should support.
                if (!isNodeServerCompilation || !isEntry) return
                entries[entryKey].status = BUILDING
                let relativeRequest = relative(
                  config.context!,
                  entryData.absolutePagePath
                )
                if (
                  !isAbsolute(relativeRequest) &&
                  !relativeRequest.startsWith('../')
                ) {
                  relativeRequest = `./${relativeRequest}`
                }

                let value: { import: string; layer?: string } | string
                if (isInstrumentation) {
                  value = getInstrumentationEntry({
                    absolutePagePath: entryData.absolutePagePath,
                    isEdgeServer: false,
                    isDev: true,
                  })
                  entrypoints[bundlePath] = finalizeEntrypoint({
                    compilerType: COMPILER_NAMES.server,
                    name: bundlePath,
                    isServerComponent: true,
                    value,
                    hasAppDir,
                  })
                } else if (isAppPath) {
                  value = getAppEntry({
                    name: bundlePath,
                    page,
                    appPaths: entryData.appPaths,
                    pagePath: posix.join(
                      APP_DIR_ALIAS,
                      relative(
                        this.appDir!,
                        entryData.absolutePagePath
                      ).replace(/\\/g, '/')
                    ),
                    appDir: this.appDir!,
                    pageExtensions: this.config.pageExtensions,
                    rootDir: this.dir,
                    isDev: true,
                    tsconfigPath: this.config.typescript.tsconfigPath,
                    basePath: this.config.basePath,
                    assetPrefix: this.config.assetPrefix,
                    nextConfigOutput: this.config.output,
                    preferredRegion: staticInfo?.preferredRegion,
                    middlewareConfig: Buffer.from(
                      JSON.stringify(staticInfo?.middleware || {})
                    ).toString('base64'),
                  })
                } else if (isAPIRoute(page)) {
                  value = getRouteLoaderEntry({
                    kind: RouteKind.PAGES_API,
                    page,
                    absolutePagePath: relativeRequest,
                    preferredRegion: staticInfo?.preferredRegion,
                    middlewareConfig: staticInfo?.middleware || {},
                  })
                } else if (
                  !isMiddlewareFile(page) &&
                  !isInternalComponent(relativeRequest) &&
                  !isNonRoutePagesPage(page) &&
                  !isInstrumentation
                ) {
                  value = getRouteLoaderEntry({
                    kind: RouteKind.PAGES,
                    page,
                    pages: this.pagesMapping,
                    absolutePagePath: relativeRequest,
                    preferredRegion: staticInfo?.preferredRegion,
                    middlewareConfig: staticInfo?.middleware ?? {},
                  })
                } else {
                  value = relativeRequest
                }

                entrypoints[bundlePath] = finalizeEntrypoint({
                  compilerType: COMPILER_NAMES.server,
                  name: bundlePath,
                  isServerComponent,
                  value,
                  hasAppDir,
                })
              },
            })
          })
        )

        if (!this.hasAmpEntrypoints) {
          delete entrypoints[CLIENT_STATIC_FILES_RUNTIME_AMP]
        }
        if (!this.hasPagesRouterEntrypoints) {
          delete entrypoints[CLIENT_STATIC_FILES_RUNTIME_MAIN]
          delete entrypoints['pages/_app']
          delete entrypoints['pages/_error']
          delete entrypoints['/_error']
          delete entrypoints['pages/_document']
        }
        // Remove React Refresh entrypoint chunk as `app` doesn't require it.
        if (!this.hasAmpEntrypoints && !this.hasPagesRouterEntrypoints) {
          delete entrypoints[CLIENT_STATIC_FILES_RUNTIME_REACT_REFRESH]
        }
        if (!this.hasAppRouterEntrypoints) {
          delete entrypoints[CLIENT_STATIC_FILES_RUNTIME_MAIN_APP]
        }

        return entrypoints
      }
    }

    // Enable building of client compilation before server compilation in development
    // @ts-ignore webpack 5
    this.activeWebpackConfigs.parallelism = 1

    this.multiCompiler = webpack(
      this.activeWebpackConfigs
    ) as unknown as webpack.MultiCompiler

    // Copy over the filesystem so that it is shared between all compilers.
    const inputFileSystem = this.multiCompiler.compilers[0].inputFileSystem
    for (const compiler of this.multiCompiler.compilers) {
      compiler.inputFileSystem = inputFileSystem
      // This is set for the initial compile. After that Watching class in webpack adds it.
      compiler.fsStartTime = Date.now()
      // Ensure NodeEnvironmentPlugin doesn't purge the inputFileSystem. Purging is handled in `done` below.
      compiler.hooks.beforeRun.intercept({
        register(tapInfo: any) {
          if (tapInfo.name === 'NodeEnvironmentPlugin') {
            return null
          }
          return tapInfo
        },
      })
    }

    this.multiCompiler.hooks.done.tap('NextjsHotReloader', () => {
      inputFileSystem?.purge?.()
    })
    watchCompilers(
      this.multiCompiler.compilers[0],
      this.multiCompiler.compilers[1],
      this.multiCompiler.compilers[2]
    )

    // Watch for changes to client/server page files so we can tell when just
    // the server file changes and trigger a reload for GS(S)P pages
    const changedClientPages = new Set<string>()
    const changedServerPages = new Set<string>()
    const changedEdgeServerPages = new Set<string>()

    const changedServerComponentPages = new Set<string>()
    const changedCSSImportPages = new Set<string>()

    const prevClientPageHashes = new Map<string, string>()
    const prevServerPageHashes = new Map<string, string>()
    const prevEdgeServerPageHashes = new Map<string, string>()
    const prevCSSImportModuleHashes = new Map<string, string>()

    const pageExtensionRegex = new RegExp(
      `\\.(?:${this.config.pageExtensions.join('|')})$`
    )

    const trackPageChanges =
      (
        pageHashMap: Map<string, string>,
        changedItems: Set<string>,
        serverComponentChangedItems?: Set<string>
      ) =>
      (stats: webpack.Compilation) => {
        try {
          stats.entrypoints.forEach((entry, key) => {
            if (
              key.startsWith('pages/') ||
              key.startsWith('app/') ||
              isMiddlewareFilename(key)
            ) {
              // TODO this doesn't handle on demand loaded chunks
              entry.chunks.forEach((chunk) => {
                if (chunk.id === key) {
                  const modsIterable: any =
                    stats.chunkGraph.getChunkModulesIterable(chunk)

                  let hasCSSModuleChanges = false
                  let chunksHash = new StringXor()
                  let chunksHashServerLayer = new StringXor()

                  modsIterable.forEach((mod: any) => {
                    if (
                      mod.resource &&
                      mod.resource.replace(/\\/g, '/').includes(key) &&
                      // Shouldn't match CSS modules, etc.
                      pageExtensionRegex.test(mod.resource)
                    ) {
                      // use original source to calculate hash since mod.hash
                      // includes the source map in development which changes
                      // every time for both server and client so we calculate
                      // the hash without the source map for the page module
                      const hash = require('crypto')
                        .createHash('sha1')
                        .update(mod.originalSource().buffer())
                        .digest()
                        .toString('hex')

                      if (
                        mod.layer === WEBPACK_LAYERS.reactServerComponents &&
                        mod?.buildInfo?.rsc?.type !== 'client'
                      ) {
                        chunksHashServerLayer.add(hash)
                      }

                      chunksHash.add(hash)
                    } else {
                      // for non-pages we can use the module hash directly
                      const hash = stats.chunkGraph.getModuleHash(
                        mod,
                        chunk.runtime
                      )

                      if (
                        mod.layer === WEBPACK_LAYERS.reactServerComponents &&
                        mod?.buildInfo?.rsc?.type !== 'client'
                      ) {
                        chunksHashServerLayer.add(hash)
                      }

                      chunksHash.add(hash)

                      // Both CSS import changes from server and client
                      // components are tracked.
                      if (
                        key.startsWith('app/') &&
                        /\.(css|scss|sass)$/.test(mod.resource || '')
                      ) {
                        const resourceKey = mod.layer + ':' + mod.resource
                        const prevHash =
                          prevCSSImportModuleHashes.get(resourceKey)
                        if (prevHash && prevHash !== hash) {
                          hasCSSModuleChanges = true
                        }
                        prevCSSImportModuleHashes.set(resourceKey, hash)
                      }
                    }
                  })

                  const prevHash = pageHashMap.get(key)
                  const curHash = chunksHash.toString()
                  if (prevHash && prevHash !== curHash) {
                    changedItems.add(key)
                  }
                  pageHashMap.set(key, curHash)

                  if (serverComponentChangedItems) {
                    const serverKey =
                      WEBPACK_LAYERS.reactServerComponents + ':' + key
                    const prevServerHash = pageHashMap.get(serverKey)
                    const curServerHash = chunksHashServerLayer.toString()
                    if (prevServerHash && prevServerHash !== curServerHash) {
                      serverComponentChangedItems.add(key)
                    }
                    pageHashMap.set(serverKey, curServerHash)
                  }

                  if (hasCSSModuleChanges) {
                    changedCSSImportPages.add(key)
                  }
                }
              })
            }
          })
        } catch (err) {
          console.error(err)
        }
      }

    this.multiCompiler.compilers[0].hooks.emit.tap(
      'NextjsHotReloaderForClient',
      trackPageChanges(prevClientPageHashes, changedClientPages)
    )
    this.multiCompiler.compilers[1].hooks.emit.tap(
      'NextjsHotReloaderForServer',
      trackPageChanges(
        prevServerPageHashes,
        changedServerPages,
        changedServerComponentPages
      )
    )
    this.multiCompiler.compilers[2].hooks.emit.tap(
      'NextjsHotReloaderForServer',
      trackPageChanges(
        prevEdgeServerPageHashes,
        changedEdgeServerPages,
        changedServerComponentPages
      )
    )

    // This plugin watches for changes to _document.js and notifies the client side that it should reload the page
    this.multiCompiler.compilers[1].hooks.failed.tap(
      'NextjsHotReloaderForServer',
      (err: Error) => {
        this.serverError = err
        this.serverStats = null
        this.serverChunkNames = undefined
      }
    )

    this.multiCompiler.compilers[2].hooks.done.tap(
      'NextjsHotReloaderForServer',
      (stats) => {
        this.serverError = null
        this.edgeServerStats = stats
      }
    )

    this.multiCompiler.compilers[1].hooks.done.tap(
      'NextjsHotReloaderForServer',
      (stats) => {
        this.serverError = null
        this.serverStats = stats

        if (!this.pagesDir) {
          return
        }

        const { compilation } = stats

        // We only watch `_document` for changes on the server compilation
        // the rest of the files will be triggered by the client compilation
        const documentChunk = compilation.namedChunks.get('pages/_document')
        // If the document chunk can't be found we do nothing
        if (!documentChunk) {
          return
        }

        // Initial value
        if (this.serverPrevDocumentHash === null) {
          this.serverPrevDocumentHash = documentChunk.hash || null
          return
        }

        // If _document.js didn't change we don't trigger a reload.
        if (documentChunk.hash === this.serverPrevDocumentHash) {
          return
        }

        // As document chunk will change if new app pages are joined,
        // since react bundle is different it will effect the chunk hash.
        // So we diff the chunk changes, if there's only new app page chunk joins,
        // then we don't trigger a reload by checking pages/_document chunk change.
        if (this.appDir) {
          const chunkNames = new Set(compilation.namedChunks.keys())
          const diffChunkNames = difference<string>(
            this.serverChunkNames || new Set(),
            chunkNames
          )

          if (
            diffChunkNames.length === 0 ||
            diffChunkNames.every((chunkName) => chunkName.startsWith('app/'))
          ) {
            return
          }
          this.serverChunkNames = chunkNames
        }

        this.serverPrevDocumentHash = documentChunk.hash || null

        // Notify reload to reload the page, as _document.js was changed (different hash)
        this.send({
          action: HMR_ACTIONS_SENT_TO_BROWSER.RELOAD_PAGE,
          data: '_document has changed',
        })
      }
    )

    this.multiCompiler.hooks.done.tap('NextjsHotReloaderForServer', () => {
      const reloadAfterInvalidation = this.reloadAfterInvalidation
      this.reloadAfterInvalidation = false

      const serverOnlyChanges = difference<string>(
        changedServerPages,
        changedClientPages
      )

      const edgeServerOnlyChanges = difference<string>(
        changedEdgeServerPages,
        changedClientPages
      )

      const pageChanges = serverOnlyChanges
        .concat(edgeServerOnlyChanges)
        .filter((key) => key.startsWith('pages/'))
      const middlewareChanges = Array.from(changedEdgeServerPages).filter(
        (name) => isMiddlewareFilename(name)
      )

      if (middlewareChanges.length > 0) {
        this.send({
          event: HMR_ACTIONS_SENT_TO_BROWSER.MIDDLEWARE_CHANGES,
        })
      }

      if (pageChanges.length > 0) {
        this.send({
          event: HMR_ACTIONS_SENT_TO_BROWSER.SERVER_ONLY_CHANGES,
          pages: serverOnlyChanges.map((pg) =>
            denormalizePagePath(pg.slice('pages'.length))
          ),
        })
      }

      if (
        changedServerComponentPages.size ||
        changedCSSImportPages.size ||
        reloadAfterInvalidation
      ) {
        this.resetFetch()
        this.refreshServerComponents()
      }

      changedClientPages.clear()
      changedServerPages.clear()
      changedEdgeServerPages.clear()
      changedServerComponentPages.clear()
      changedCSSImportPages.clear()
    })

    this.multiCompiler.compilers[0].hooks.failed.tap(
      'NextjsHotReloaderForClient',
      (err: Error) => {
        this.clientError = err
        this.clientStats = null
      }
    )
    this.multiCompiler.compilers[0].hooks.done.tap(
      'NextjsHotReloaderForClient',
      (stats) => {
        this.clientError = null
        this.clientStats = stats

        const { compilation } = stats
        const chunkNames = new Set(
          [...compilation.namedChunks.keys()].filter(
            (name) => !!getRouteFromEntrypoint(name)
          )
        )

        if (this.prevChunkNames) {
          // detect chunks which have to be replaced with a new template
          // e.g, pages/index.js <-> pages/_error.js
          const addedPages = diff(chunkNames, this.prevChunkNames!)
          const removedPages = diff(this.prevChunkNames!, chunkNames)

          if (addedPages.size > 0) {
            for (const addedPage of addedPages) {
              const page = getRouteFromEntrypoint(addedPage)
              this.send({
                action: HMR_ACTIONS_SENT_TO_BROWSER.ADDED_PAGE,
                data: [page],
              })
            }
          }

          if (removedPages.size > 0) {
            for (const removedPage of removedPages) {
              const page = getRouteFromEntrypoint(removedPage)
              this.send({
                action: HMR_ACTIONS_SENT_TO_BROWSER.REMOVED_PAGE,
                data: [page],
              })
            }
          }
        }

        this.prevChunkNames = chunkNames
      }
    )

    this.webpackHotMiddleware = new WebpackHotMiddleware(
      this.multiCompiler.compilers,
      this.versionInfo,
      this.devtoolsFrontendUrl
    )

    let booted = false

    this.watcher = await new Promise((resolve) => {
      const watcher = this.multiCompiler?.watch(
        // @ts-ignore webpack supports an array of watchOptions when using a multiCompiler
        this.activeWebpackConfigs.map((config) => config.watchOptions!),
        // Errors are handled separately
        (_err: any) => {
          if (!booted) {
            booted = true
            resolve(watcher)
          }
        }
      )
    })

    this.onDemandEntries = onDemandEntryHandler({
      hotReloader: this,
      multiCompiler: this.multiCompiler,
      pagesDir: this.pagesDir,
      appDir: this.appDir,
      rootDir: this.dir,
      nextConfig: this.config,
      ...(this.config.onDemandEntries as {
        maxInactiveAge: number
        pagesBufferLength: number
      }),
    })

    this.middlewares = [
      getOverlayMiddleware({
        rootDirectory: this.dir,
        clientStats: () => this.clientStats,
        serverStats: () => this.serverStats,
        edgeServerStats: () => this.edgeServerStats,
      }),
      getSourceMapMiddleware({
        clientStats: () => this.clientStats,
        serverStats: () => this.serverStats,
        edgeServerStats: () => this.edgeServerStats,
      }),
      getNextErrorFeedbackMiddleware(this.telemetry),
    ]
  }

  public invalidate(
    { reloadAfterInvalidation }: { reloadAfterInvalidation: boolean } = {
      reloadAfterInvalidation: false,
    }
  ) {
    // Cache the `reloadAfterInvalidation` flag, and use it to reload the page when compilation is done
    this.reloadAfterInvalidation = reloadAfterInvalidation
    const outputPath = this.multiCompiler?.outputPath
    if (outputPath) {
      getInvalidator(outputPath)?.invalidate()
    }
  }

<<<<<<< HEAD
  public async stop(): Promise<void> {
    await new Promise((resolve, reject) => {
      this.watcher.close((err: any) => (err ? reject(err) : resolve(true)))
    })

    if (this.fallbackWatcher) {
      await new Promise((resolve, reject) => {
        this.fallbackWatcher.close((err: any) =>
          err ? reject(err) : resolve(true)
        )
      })
    }
    this.multiCompiler = undefined
    await require('@rspack/core').experiments.globalTrace.cleanup()
  }

=======
>>>>>>> 7cb934ed
  public async getCompilationErrors(page: string) {
    const getErrors = ({ compilation }: webpack.Stats) => {
      const failedPages = erroredPages(compilation)
      const normalizedPage = normalizePathSep(page)
      // If there is an error related to the requesting page we display it instead of the first error
      return failedPages[normalizedPage]?.length > 0
        ? failedPages[normalizedPage]
        : compilation.errors
    }

    if (this.clientError) {
      return [this.clientError]
    } else if (this.serverError) {
      return [this.serverError]
    } else if (this.clientStats?.hasErrors()) {
      return getErrors(this.clientStats)
    } else if (this.serverStats?.hasErrors()) {
      return getErrors(this.serverStats)
    } else if (this.edgeServerStats?.hasErrors()) {
      return getErrors(this.edgeServerStats)
    } else {
      return []
    }
  }

  public send(action: HMR_ACTION_TYPES): void {
    this.webpackHotMiddleware!.publish(action)
  }

  public async ensurePage({
    page,
    clientOnly,
    appPaths,
    definition,
    isApp,
    url,
  }: {
    page: string
    clientOnly: boolean
    appPaths?: ReadonlyArray<string> | null
    isApp?: boolean
    definition?: RouteDefinition
    url?: string
  }): Promise<void> {
    return this.hotReloaderSpan
      .traceChild('ensure-page', {
        inputPage: page,
      })
      .traceAsyncFn(async () => {
        // Make sure we don't re-build or dispose prebuilt pages
        if (page !== '/_error' && BLOCKED_PAGES.indexOf(page) !== -1) {
          return
        }
        const error = clientOnly
          ? this.clientError
          : this.serverError || this.clientError
        if (error) {
          throw error
        }

        return this.onDemandEntries?.ensurePage({
          page,
          appPaths,
          definition,
          isApp,
          url,
        })
      })
  }
}<|MERGE_RESOLUTION|>--- conflicted
+++ resolved
@@ -1534,7 +1534,6 @@
     }
   }
 
-<<<<<<< HEAD
   public async stop(): Promise<void> {
     await new Promise((resolve, reject) => {
       this.watcher.close((err: any) => (err ? reject(err) : resolve(true)))
@@ -1548,11 +1547,12 @@
       })
     }
     this.multiCompiler = undefined
-    await require('@rspack/core').experiments.globalTrace.cleanup()
-  }
-
-=======
->>>>>>> 7cb934ed
+
+    if (this.isRspack) {
+      await require('@rspack/core').experiments.globalTrace.cleanup()
+    }
+  }
+
   public async getCompilationErrors(page: string) {
     const getErrors = ({ compilation }: webpack.Stats) => {
       const failedPages = erroredPages(compilation)
