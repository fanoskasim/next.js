--- conflicted
+++ resolved
@@ -25,23 +25,6 @@
   }
 
   public apply(compiler: any) {
-<<<<<<< HEAD
-    // compiler.hooks.compilation.tap(
-    //   PLUGIN_NAME,
-    //   (compilation: any, { normalModuleFactory }: any) => {
-    //     compilation.dependencyFactories.set(
-    //       webpack.dependencies.ModuleDependency,
-    //       normalModuleFactory
-    //     )
-    //     compilation.dependencyTemplates.set(
-    //       webpack.dependencies.ModuleDependency,
-    //       new webpack.dependencies.NullDependency.Template()
-    //     )
-    //   }
-    // )
-
-=======
->>>>>>> cbef6478
     compiler.hooks.make.tap(PLUGIN_NAME, (compilation: any) => {
       compilation.hooks.processAssets.tap(
         {
