[workspace]

members = [
  "scripts/send-trace-to-jaeger",
  "packages/next-swc/crates/core",
  "packages/next-swc/crates/napi",
  "packages/next-swc/crates/wasm",
  "packages/next-swc/crates/next-build",
  "packages/next-swc/crates/next-core",
  "packages/next-swc/crates/next-dev",
  "packages/next-swc/crates/next-dev-tests",
  "packages/next-swc/crates/next-transform-font",
  "packages/next-swc/crates/next-transform-dynamic",
  "packages/next-swc/crates/next-transform-strip-page-exports",
]

[profile.dev.package.swc_css_prefixer]
opt-level = 2

# This is a workaround for wasm timeout issue
[profile.dev.package."*"]
debug-assertions = false

[profile.release]
lto = true

[workspace.dependencies]
# Workspace crates
next-build = { path = "packages/next-swc/crates/next-build" }
next-core = { path = "packages/next-swc/crates/next-core", default-features = false }
next-dev = { path = "packages/next-swc/crates/next-dev", default-features = false, features = [
  "serializable",
] }
next-dev-tests = { path = "packages/next-swc/crates/next-dev-tests" }
next-transform-font = { path = "packages/next-swc/crates/next-transform-font" }
next-transform-dynamic = { path = "packages/next-swc/crates/next-transform-dynamic" }
next-transform-strip-page-exports = { path = "packages/next-swc/crates/next-transform-strip-page-exports" }

# SWC crates
# Keep consistent with preset_env_base through swc_core
swc_core = { version = "0.76.41" }
testing = { version = "0.33.13" }

# Turbo crates
<<<<<<< HEAD
turbopack-binding = { git = "https://github.com/vercel/turbo.git", tag = "turbopack-230606.4" }
# [TODO]: need to refactor embed_directory! macro usages, as well as resolving turbo_tasks::function, macros..
turbo-tasks = { git = "https://github.com/vercel/turbo.git", tag = "turbopack-230606.4" }
# [TODO]: need to refactor embed_directory! macro usage in next-core
turbo-tasks-fs = { git = "https://github.com/vercel/turbo.git", tag = "turbopack-230606.4" }
=======
turbopack-binding = { git = "https://github.com/vercel/turbo.git", tag = "turbopack-230608.1" }
# [TODO]: need to refactor embed_directory! macro usages, as well as resolving turbo_tasks::function, macros..
turbo-tasks = { git = "https://github.com/vercel/turbo.git", tag = "turbopack-230608.1" }
# [TODO]: need to refactor embed_directory! macro usage in next-core
turbo-tasks-fs = { git = "https://github.com/vercel/turbo.git", tag = "turbopack-230608.1" }
>>>>>>> 22ea7d99

# General Deps

# Be careful when selecting tls backend, including change default tls backend.
# If you changed, must verify with ALL build targets with next-swc to ensure
# it works. next-swc have various platforms, some doesn't support native (using openssl-sys)
# and some aren't buildable with rustls.
reqwest = { version = "0.11.14", default-features = false }

chromiumoxide = { version = "0.4.0", features = [
  "tokio-runtime",
], default-features = false }
# For matching on errors from chromiumoxide. Keep in
# sync with chromiumoxide's tungstenite requirement.
tungstenite = "0.17.3"

# flate2_zlib requires zlib, use flate2_rust
allsorts = { version = "0.14.0", default_features = false, features = [
  "outline",
  "flate2_rust",
] }
anyhow = "1.0.69"
assert_cmd = "2.0.8"
async-compression = { version = "0.3.13", default-features = false, features = [
  "gzip",
  "tokio",
] }
async-trait = "0.1.64"
atty = "0.2.14"
chrono = "0.4.23"
clap = "4.1.6"
clap_complete = "4.1.2"
concurrent-queue = "2.1.0"
console = "0.15.5"
console-subscriber = "0.1.8"
criterion = "0.4.0"
crossbeam-channel = "0.5.8"
dashmap = "5.4.0"
dialoguer = "0.10.3"
dunce = "1.0.3"
futures = "0.3.26"
futures-retry = "0.6.0"
httpmock = { version = "0.6.7", default-features = false }
indexmap = "1.9.2"
indicatif = "0.17.3"
indoc = "2.0.0"
itertools = "0.10.5"
lazy_static = "1.4.0"
log = "0.4.17"
mime = "0.3.16"
nohash-hasher = "0.2.0"
once_cell = "1.17.1"
owo-colors = "3.5.0"
parking_lot = "0.12.1"
pathdiff = "0.2.1"
pin-project-lite = "0.2.9"
postcard = "1.0.4"
predicates = "2.1.5"
pretty_assertions = "1.3.0"
proc-macro2 = "1.0.51"
qstring = "0.7.2"
quote = "1.0.23"
rand = "0.8.5"
regex = "1.7.0"
rstest = "0.16.0"
rustc-hash = "1.1.0"
semver = "1.0.16"
serde = { version = "1.0.152", features = ["derive"] }
serde_json = "1.0.93"
serde_qs = "0.11.0"
serde_yaml = "0.9.17"
syn = "1.0.107"
tempfile = "3.3.0"
thiserror = "1.0.38"
tiny-gradient = "0.1.0"
tokio = "1.25.0"
tokio-util = { version = "0.7.7", features = ["io"] }
tracing = "0.1.37"
tracing-subscriber = "0.3.16"
url = "2.2.2"
urlencoding = "2.1.2"
webbrowser = "0.8.7"
dhat = { version = "0.3.2" }<|MERGE_RESOLUTION|>--- conflicted
+++ resolved
@@ -42,19 +42,11 @@
 testing = { version = "0.33.13" }
 
 # Turbo crates
-<<<<<<< HEAD
-turbopack-binding = { git = "https://github.com/vercel/turbo.git", tag = "turbopack-230606.4" }
-# [TODO]: need to refactor embed_directory! macro usages, as well as resolving turbo_tasks::function, macros..
-turbo-tasks = { git = "https://github.com/vercel/turbo.git", tag = "turbopack-230606.4" }
-# [TODO]: need to refactor embed_directory! macro usage in next-core
-turbo-tasks-fs = { git = "https://github.com/vercel/turbo.git", tag = "turbopack-230606.4" }
-=======
 turbopack-binding = { git = "https://github.com/vercel/turbo.git", tag = "turbopack-230608.1" }
 # [TODO]: need to refactor embed_directory! macro usages, as well as resolving turbo_tasks::function, macros..
 turbo-tasks = { git = "https://github.com/vercel/turbo.git", tag = "turbopack-230608.1" }
 # [TODO]: need to refactor embed_directory! macro usage in next-core
 turbo-tasks-fs = { git = "https://github.com/vercel/turbo.git", tag = "turbopack-230608.1" }
->>>>>>> 22ea7d99
 
 # General Deps
 
